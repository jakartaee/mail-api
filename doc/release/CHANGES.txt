--- conflicted
+++ resolved
@@ -21,16 +21,13 @@
 
       CHANGES IN THE 2.2.0 RELEASE
       ----------------------------
-<<<<<<< HEAD
+E  714 Support minimum JDK of 11+ and minimum of Android API 33+
 E  744  Remove SecurityManager reference from API
-=======
-E  714 Support minimum JDK of 11+ and minimum of Android API 33+
 
       CHANGES IN THE 2.1.5 RELEASE
       ----------------------------
 E  752 Inconsistent MailMessage contentId property
 E  789 Only one META-INF/javamail.providers resource file is processed
->>>>>>> 55afc787
 
       CHANGES IN THE 2.1.4 RELEASE
       ----------------------------

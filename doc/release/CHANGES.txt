--- conflicted
+++ resolved
@@ -24,11 +24,8 @@
 		  ----------------------------
 The following bugs have been fixed in the 1.6.7 release.
 
-<<<<<<< HEAD
+E  528	CompactFormatter precision and surrogate pairs
 E  529	CompactFormatter support for LogRecord::getLongThreadID
-=======
-E  528	CompactFormatter precision and surrogate pairs
->>>>>>> 9f1d6608
 E  535	The final release of 1.6.6 identifies itself as 1.6.6-SNAPSHOT.
 
 

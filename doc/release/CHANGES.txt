You can find more information about each bug number by visiting the
Issue Tracker and looking up each bug you're interested in.

Bug IDs that start with "E" can be found in the GitHub Issue Tracker
for the Eclipse EE4J Jakarta Mail project (after removing the "E"):

	https://github.com/eclipse-ee4j/mail/issues/<bug-number>

Bug IDs that start with "GH" can be found in the GitHub Issue Tracker
(after removing the "GH"):

	https://github.com/javaee/javamail/issues/<bug-number>

Bug IDs that start with "G" can be found in the GlassFish Issue Tracker
(after removing the "G"):

	https://github.com/javaee/glassfish/issues/<bug-number>

Seven digit bug numbers are from the old Sun bug database, which is no
longer available.


		  CHANGES IN THE 1.6.5 RELEASE
		  ----------------------------
The following bugs have been fixed in the 1.6.5 release.

E  398	Don't enforce dot rules for quoted-string in local-part
E  399	NPE com.sun.mail.imap.protocol.BODY.getOrigin() since 1.6.4
E  400	finalizecleanclose false can send commands causing unhandled exception
<<<<<<< HEAD
E  421	NPE in MailHandler::isLoggable
=======
E  408	BASE64DecoderStream.read(buf, off, len) returns EOF when len is 0
E  413	NPE com.sun.mail.pop3.POP3Store.close
>>>>>>> 1a455bfc


		  CHANGES IN THE 1.6.4 RELEASE
		  ----------------------------
The following bugs have been fixed in the 1.6.4 release.

E  350	ServiceLoader loads default providers ahead of application providers
E  356	Expose the socket's local port in IMAPProtocol/Protocol
E  361	Support the NTLMv2 authentication protocol
E  363	Multipart message sent with headers but no body
E  366	NPE when recipients not set
E  369	javax.mail.internet.GetLocalAddressTest fails when host has no name
E  370	Exchange sometimes returns entire message for a partial fetch
E  371	Cannot allow UTF-8 headers in MimeMultipart
E  372	Add QUIT support on session rejection
E  375	WriteSocketTimeoutTest fails on JDK 8u201
E  377	Change project name to Jakarta Mail
E  383	From header is encoded even though mail.mime.allowutf8 is set


		  CHANGES IN THE 1.6.3 RELEASE
		  ----------------------------
The following bugs have been fixed in the 1.6.3 release.

E  348	Change Maven coordinates to match EE4J and Jakarta EE conventions


		  CHANGES IN THE 1.6.2 RELEASE
		  ----------------------------
The following bugs have been fixed in the 1.6.2 release.

GH  306	Infinite loop parsing invalid ID response
GH  307	StringIndexOutOfBoundsException when *.proxy.host contains a colon
GH  309	Multipart Content-Transfer-Encoding trailing space
GH  310	Android app fails to build with JavaMail 1.6.1
GH  314	InternetAddress fails to detect illegal square brackets in local part
GH  315	empty Content-Transfer-Encoding header causes IOException
GH  316	starttls.enable documentation should reference starttls.required prop
GH  317	use System.lineSeparator() instead of System.getProperty(...)
GH  321	URLName.getURL() returns incorrect url.
GH  322	Dots in local part of emails not handled properly
GH  323	Support loading protocol providers using ServiceLoader
GH  326	Apply relaxed Content-Disposition parsing to Content-Disposition params
GH  330	Attachment filename is ignored
GH  332	http proxy support should support authenticating to the proxy server
GH  333	search with Unicode char throws BadCommandException with UTF8=ALLOW
GH  334	gimap set labels error with some non english characters


		  CHANGES IN THE 1.6.1 RELEASE
		  ----------------------------
The following bugs have been fixed in the 1.6.1 release.

GH  262	Some IMAP servers send EXPUNGE responses for unknown messages
GH  278	BODYSTRUCTURE Parser fails on specific IMAP Server response 
GH  283	clean up connections when closing IMAPStore
GH  287	Allow relaxed Content-Disposition parsing
GH  289	use a different IMAP tag prefix for each connection
GH  291	define JDK 9 module name for JavaMail
GH  296	HTTP proxy support needs to use HTTP/1.1


		  CHANGES IN THE 1.6.0 RELEASE
		  ----------------------------
The following bugs have been fixed in the 1.6.0 release.

GH   75	MimeMultipart should throw ParseException for parsing errors
GH   77	MimeMessage.updateHeaders should set the Date header if not already set
GH   93	Support addressing i18n via RFC 6530/6531/6532
GH  104	The UIDFolder interface should have a getter for UIDNEXT
GH  135	MailHandler should choose a better default subject formatter.
GH  159	Store, Transport, and Folder should implement AutoCloseable
GH  174	MailDateFormat changes for version 1.6
GH  183	Fix javac warnings
GH  209	fails to parse some fetch response that has space before final ')'
GH  214	IMAP doesn't handle illegal CAPABILITY response after LOGIN/AUTHENTICATE
GH  226	MailSessionDefinition should use the Repeatable annotation for Java EE 8
GH  227	IdleManager fails on Android
GH  228	Test fails: javax.mail.internet.GetLocalAddressTest
GH  229	Tests fail: com.sun.mail.util.WriteTimeoutSocketTest
GH  230	MboxFolder.expunge can corrupt mailbox file
GH  231	CompactFormatter should handle overridden Throwable.toString methods
GH  232	Update public API to use generics
GH  233	Malformed IMAP FETCH response throws the wrong exception
GH  234	RFC822.SIZE > 2GB isn't handled
GH  237	Protocol#command method call readResponse after IOException is thrown
GH  238	Possible NPE in Status.<init> line 96
GH  239	MailHandler should support 'login' verify type.
GH  240	MailHandler support for non-multipart messages
GH  241	use of YoungerTerm/OlderTerm on server without WITHIN support fails
GH  244	The UIDFolder interface should have a MAXUID constant
GH  245	java.io.IOException: No content when reading msg with empty attachment
GH  247	look for resource files in <java.home>/conf on JDK 1.9
GH  248	MimeUtility should treat GB2312 as one of the supersets GBK or GB18030
GH  249	Flags convenience methods
GH  250	SMTP support for the CHUNKING extension of RFC 3030
GH  251	MimeUtility.unfold squashes multiple spaces
GH  252	JavaMail PLAIN authentication should implement RFC 4616
GH  253	Support connecting through web proxy servers
GH  256	support UIDPLUS UIDNOTSTICKY response code
GH  257	SASL authentication should always allow UTF-8 username and password
GH  258	android-activation MANIFEST has empty Bundle-SymbolicName


		  CHANGES IN THE 1.5.6 RELEASE
		  ----------------------------
The following bugs have been fixed in the 1.5.6 release.

GH  199	Support LogRecord.setMillis being deprecated in JDK 9
GH  200	Logging should support LogRecord.getInstant
GH  202	Create common super class for logging tests
GH  205	NPE by APOP detection when no greeting banner
GH  206	Make IMAPProtocol.handleLoginResult protected
GH  207	InternetAddress.parse fails for valid domain literal address
GH  210	unsolicited FETCH response *must* invalidate X-GM-LABELS in cache
GH  211	MimeBodyPart.isMimeType returns false if type header can't be parsed
GH  213	NPE in Tomcat ClassLoader causes Session.getInstance to fail
GH  215	Deadlock in IMAPFolder.doProtocolCommand()
GH  216	InternetAddress.getLocalAddress should use
	InetAddress.getCanonicalHostName
GH  217	Store finalizers should not talk to server
GH  219	MailHandler verify should load additional content handlers
GH  220	NullPointerException if SASL is enabled on Android
GH  221	write timeouts don't work with SSL on Android
GH  222	JavaMail allows injection of unwanted headers
GH  223	Message.setRecipient(type, null) should remove recipients


		  CHANGES IN THE 1.5.5 RELEASE
		  ----------------------------
The following bugs have been fixed in the 1.5.5 release.

GH  168	add support for setting GMail labels on messages
GH  169	Add spam filter for use with MailHandler.
GH  170	Address MailDateFormat issues
GH  172	Typo in "mail.stmp.sendpartial"
GH  173	mail.mime.encodefilename property should override RFC 2231 encoding
GH  176	IMAP should support a mail.imap.auth.mechanisms property like SMTP
GH  177	setting mail.<protocol>.auth.mechanisms should override
	mail.<protocol>.auth.<mechanism>.disable
GH  178	add support for OAuth 2.0 without SASL
GH  179	capability() command doesn't properly transform errors
GH  180	MailHandler needs better support for stateful filters.
GH  181	add support for IMAP login referrals (RFC 2221)
GH  182	whitespace line at beginning confuses InternetHeaders
GH  184	Eliminate legacy classes
GH  185	IndexOutOfBoundsException reading IMAP literal when connection fails
GH  186	IdleManager dies with CancelledKeyException
GH  187	IdleManager can deadlock when not busy
GH  188	IMAP Folder methods throw runtime exceptions when connection drops
GH  189	InternetAddress doesn't detect some illegal newlines
GH  190	Status class doesn't decode mailbox name
GH  191	add support for IMAP COMPRESS extension (RFC 4978)
GH  194	Empty Gmail X-GM-LABELS list is misparsed
GH  195	IMAPMessage.getReceivedDate should check if receivedDate is present
	before loading envelope
GH  196	CollectorFormatter descending order data race
GH  198	off-by-1 error in Response.readStringList causes early termination of
	parsing FETCH response
GH  201	INTERNALDATE FetchProfile Item
GH  203	Exchange returns NIL instead of "" for empty parameter, causing NPE


		  CHANGES IN THE 1.5.4 RELEASE
		  ----------------------------
The following bugs have been fixed in the 1.5.4 release.

GH  149	Include elapsed time, thread id, and sequence for logging formatters.
GH  153	MailHandlerTest does not check field is static or final
GH  157	IdleManager can deadlock with frequent notifications
GH  158	IdleManager can deadlock when connection fails
GH  160	IMAP provider should support the MOVE extension (RFC 6851)
GH  162	MODSEQ should be stored in IMAPMessage if CONDSTORE is enabled
GH  163	Space character lost from end of quoted-printable body parts
GH  164	GmailMessage extensions are not cached after implicit FETCH
GH  165	IMAP message sets should be sorted in cases where order doesn't matter
GH  166	ID command shouldn't escape NIL value
GH  167	Make IMAPProtocol class extendable


		  CHANGES IN THE 1.5.3 RELEASE
		  ----------------------------
The following bugs have been fixed in the 1.5.3 release.

GH  122	Make constructor of POP3Folder protected to allow subclassing
GH  123	calling IdleManager.watch twice on same folder fails
GH  124	NPE in IMAPFolder.copyUIDMessages when COPYUID not returned
GH  127	Message-Id leaks current user/hostname of the Java process (security)
GH  128	IMAP idle breaks interrupt flag
GH  129	Date search terms result in wrong greater-than SEARCH commands for IMAP
GH  131	address similar to (x)<y>(z) will throw StringIndexOutOfBoundsException
GH  132	Update logging demos to use the new 1.5.2 features
GH  133	Use classloader ergonomics in the MailHandler
GH  137	ArrayIndexOutOfBoundsException in IMAPFolder.copyUIDMessages
GH  138	attachment filenames aren't being encoded by default
GH  139	Include javadoc example formats for logging.
GH  141	SharedFileInputStream has problems with 2GB+ files
GH  143	MimeBodyPart with copied DataHandler doesn't always set encoding
GH  144	skip unusable Store and Transport classes
GH  145	long parameter values should be split using RFC 2231
GH  146	javax.mail.Authenticator thread safety
GH  148	Modify MailHandler to support Google App Engine.
GH  150	EXPUNGE response during UID FETCH breaks UID->seqnum mapping
GH  151	ArrayIndexOutOfBoundsException caused by out-of-range IMAP responses
GH  154	write timeouts don't work with a custom SSL socket factory
GH  155	SMTP SASL DIGEST-MD5 fails on postfix since the last reply sent is "*"


		  CHANGES IN THE 1.5.2 RELEASE
		  ----------------------------
The following bugs have been fixed in the 1.5.2 release.

GH   57	allow IMAP search to throw SearchException when search is too complex
GH   88	NullPointerException at IMAPFolder#getMessagesByUID if msg not found
GH   89	add option to use canonical host name for SASL
GH   90	IMAP astring parsing incorrect
GH   91	SMTP SASL support doesn't handle authentication failure properly
GH   92	SASL authentication failures should not try other methods
GH   94	add OAuth2 support to JavaMail
GH   95	IMAP failures during close can leave connection unusable
GH   96	need way to monitor IMAP responses
GH   97	MimeUtility.encodeText() does not work with Unicode surrogate pairs
GH  105	IMAP alerts and notifications are not sent during authentication
GH  106	add ability to fetch and cache entire IMAP message
GH  107	add ability to return server-specific STATUS responses
GH  108	add ability to set "peek" flag for all IMAP messages
GH  109	add ability to specify scope of event queue
GH  110	add ability to specify an Executor to process events
GH  113	handle multiple IMAP BODY elements in a single FETCH response
GH  115	add more efficient way to monitor multiple folders for new messages
GH  116	Include a subject formatter for the logging package
GH  118	Broken equals in URLName, NewsAddress
GH  119	NullPointerException in ContentType.match
GH  120	hashCode of two equals instances does not match for ModifiedSinceTerm,
	YoungerTerm, OlderTerm
GH  121	NullPointerException in InternetAddress


		  CHANGES IN THE 1.5.1 RELEASE
		  ----------------------------
The following bugs have been fixed in the 1.5.1 release.

GH   66	Wrong "source" version in build.properties
GH   67	IMAP provider should support the QRESYNC extension (RFC 5162)
GH   68	IMAP provider should support the WITHIN search extension (RFC 5032)
GH   69	JavaMail does not handle write timeouts
GH   70	method fill() isn't synchronized correctly in SharedFileInputStream
GH   71	NullPointerException in MimeUtility#quote()
GH   72	support RFC 2359 COPYUID response code
GH   73	Empty FROM Field causes Exception
GH   74	Filename isn't parsed correctly if charset is not set
GH   76	copying a DataHandler from a parsed message to a new message fails
GH   78	MimeMessage does not unfold address headers before parsing them
GH   80	When using XGWTRUSTEDAPP mechanism, LOGIN should not be issued if no
	authzid is specified
GH   82	support empty IMAP ENVELOPE address list instead of NIL
GH   83	JavaMail should support the IMAP ID extension
GH   84	Typo: "mechansims"
GH   86	Exchange returns out of range message numbers for SEARCH
GH   87	require extra permission to create default Session with SecurityManager


		  CHANGES IN THE 1.5.0 RELEASE
		  ----------------------------
The following bugs have been fixed in the 1.5.0 release.

GH   37	add FetchProfile.Item.SIZE
GH   38	fix protected fields in final classes in javax.mail.search
GH   39	add MimeMultipart(String subtype, BodyPart... bps) constructor
GH   40	exceptions should support exception chaining
GH   41	ParameterList needs to support use by IMAP
GH   42	ContentType.toString & ContentDisposition.toString shouldn't return null
GH   44	add Transport.send(msg, username, password) method
GH   45	add MimeMessage.setFrom(String) method
GH   46	add Message.getSession() method
GH   47	MimeBodyPart.attachFile should set the disposition to ATTACHMENT
GH   48	add MimeMessage.reply(replyToAll, setAnswered) method
GH   49	add "next" methods to HeaderTokenizer to help parsing bad headers
GH   51	add @MailSessionDefinition and @MailSessionDefinitions for Java EE 7
GH   52	make cachedContent field protected in MimeMessage and MimeBodyPart
GH   53	make MimeMultipart fields protected to allow subclassing
GH   55	need simple way to override MIME type and encoding of attachment
GH   56	enable RFC 2231 support by default
GH   62	Exception when parsing bad address with unclosed quote in mail header
GH   64	when failing to connect to a server, provide more detail in exception


		  CHANGES IN THE 1.4.7 RELEASE
		  ----------------------------
The following bugs have been fixed in the 1.4.7 release.

GH   60	NullPointerException when accessing the content of a message attachment
GH   61	IMAPProtocol.sasllogin uses old constructor for IMAPSaslAuthenticator


		  CHANGES IN THE 1.4.6 RELEASE
		  ----------------------------
The following bugs have been fixed in the 1.4.6 release.

GH   28	IMAP Store socket leak on connect with ProtocolException
GH   29	STARTTLS when already using SSL may cause connection to fail
GH   30	Yahoo: Error reading emails containing "undisclosed recipients"
GH   32	Infinite loop if Quota information is not correctly reported by server
GH   54	Issue in decoding filename with charset iso-2022-jp from Mime header
	based on rfc 2231
<no id>	add mail.imap.ignorebodystructuresize to work around server bugs
<no id>	add "gimap" EXPERIMENTAL Gmail IMAP provider
<no id>	add isSSL() method to all protocol providers
<no id>	add support for debug output using java.util.logging
<no id>	avoid NullPointerException when encountering a bad Content-Type


		  CHANGES IN THE 1.4.5 RELEASE
		  ----------------------------
The following bugs have been fixed in the 1.4.5 release.

7021190	MimeMessage.setRecipients(type, String) does not accept null address
GH   15	ArrayIndexOutOfBoundsException for some IMAP protocol errors
GH   17	MultipartReport.setReport and setDeliveryStatus are broken
GH   18	Wrong representation of CR/LF are appended to the attachment
GH   19	SSL Re-Negotiation Problem with checkserveridentity=true
GH   22	Thread safety in javax.mail.PasswordAuthentication
GH   25	Add SOCKS5 support
GH   27	wrong message accessed when another client expunges and adds messages
<no id>	properly handle timeouts during SSL negotiation
<no id>	free MIME headers in IMAPMessage.invalidateHeaders
<no id>	fix exception in POP3Message when reading file cached content twice
<no id>	suppress auth info in debug output, unless mail.debug.auth=true
<no id>	better handle timeouts from POP3 server, throwing FolderClosedException
<no id>	add com.sun.mail.util.ReadableMime to allow reading raw MIME data
<no id>	work around Gmail IMAP bug with nested messages
<no id>	close the SMTP connection if there's an I/O error


		  CHANGES IN THE 1.4.4 RELEASE
		  ----------------------------
The following bugs have been fixed in the 1.4.4 release.

5057742	javax.mail.internet.MimeMessage.addFrom() violates RFC2822
6778568	lower memory usage of POP3 parsing by buffering to disk
6905730	MimeMessage.parse() is very slow on malformed message content
6910675	IMAP provider can lose track of message sequence numbers
6928566	Header violates RFC 2822 for multiple calls of addRecipient(s)
6995537	work around this JDK bug that causes iso-2022-jp decoding problems
G 11069	update the mail.jar manifest to include DynamicImport-Package
GH   10	make sure socket is closed if SMTP connect fails
GH   12	Multiparts do not parse correctly in presence of legacy Mac line endings
GH   14	InputStreams are not closed in MimeMultipart
<no id>	add mail.mime.windowsfilenames System property to handle IE6 breakage
<no id>	properly disable TOP if POP3 CAPA response doesn't include it
<no id>	add mail.pop3.disablecapa property to disable use of the CAPA command
<no id>	fix support for Properties objects with default Properties objects
<no id>	integrate NTLM support, no longer needs jcifs.jar
<no id>	add mail.pop3.cachewriteto property, default false
<no id>	add mail.pop3.filecache.enable property for caching messages in tmp file
<no id>	add mail.mime.ignorewhitespacelines property, default false
<no id>	add support for IMAP UNSELECT command
<no id>	add mail.mime.contentypehandler System property, to clean Content-Type
<no id>	add mail.mime.allowencodedmessages System property
<no id>	add support for SASL authentication to SMTP provider
<no id>	add SMTPSenderFailedException to indicate problems with sender address
<no id>	ignore encoding for composite content when writing message
<no id>	cache POP3 content using java.lang.ref.SoftReference,
	set mail.pop3.keepmessagecontent to true to disable
<no id>	add POP3 PIPELINING support
<no id>	reduce POP3 memory usage, especially if server supports pipelining
<no id>	add support for IMAP SORT extension (RFC 5256) to IMAPFolder
<no id>	add demo classes to support non-MIME messages from Outlook
<no id>	fix deadlock when using IMAP fetch and IDLE
<no id>	add support for mail.smtp.auth.<mechanism>.disable properties
<no id>	fix deadlock when accessing IMAP messages while doing a fetch


		  CHANGES IN THE 1.4.3 RELEASE
		  ----------------------------
The following bugs have been fixed in the 1.4.3 release.

6829124	IMAPFolder deadlock using IMAP IDLE
6850882	IMAPMessage returns wrong getMessageNumber() from messageRemovedEvent
6857090	JavaMail is not sending HELO / EHLO according to specs
6872072	QPEncoderStream write method eats up trailing white space of a string
6875367	LineOutputStream wraps IOException instead of throwing it directly
6890265	SMTPTransport does not close socket if STARTTLS is req'd but not sup'd
G  9941	SMTPTransport violates RFC 2821 in HELO command
GH    2	InternetAddress verifies domain per RFC1034 instead of RFC822 in strict
GH    4	added NTLM authentication support for SMTP and IMAP, see NTLMNOTES.txt
<no id>	add starttls support to POP3
<no id>	add mail.transport.protocol.<address-type> property
<no id>	fail POP3Folder.open if STAT command fails
<no id>	fix POP3Folder.isOpen if POP3 server fails and is then reconnected
<no id>	better handle modifying messages created from input streams
<no id>	include server error message in exception when SMTP authentication fails
<no id>	com.sun.mail.util.logging.MailHandler contributed by Jason Mehrens
<no id>	add mail.smtp.noop.strict property, default true
<no id>	add mail.<protocol>.ssl.trust property to list hosts to be trusted
<no id>	work around buggy IMAP servers that don't quote mbox name in STATUS resp


		  CHANGES IN THE 1.4.2 RELEASE
		  ----------------------------
The following bugs have been fixed in the 1.4.2 release.

6621377	unexpected result when uuencode data has any line starting with
	"END" characters
6629213	base64 encoder sometimes omits CRLF
6670275	headers may not end up on top where they belong
6671855	list on IMAP folder that can contain both messages and folders
	might fail if folder is open
6672359	SMTPTransport notifying both partially delivered and
	not delivered methods
6676257	cannot specify two custom ssl socket factories for starttls usage
6679333	missing quotes around zero length parameter values
6720896	add mail.mime.uudecode.ignoreerrors system property
6720896	add mail.mime.uudecode.ignoremissingbeginend system property
6730637	deadlocks in IMAP provider when connections fail
6738454	deadlock when connection is broken
6738468	javadocs use fully qualified names
6797756	StringIndexOutOfBoundsError in InternetAddress.parseHeader()
6799810	getReplyTo() returns zero length array when ReplyTo hdr has no value
G  3929	Inconsistent synchronization in com.sun.mail.iap.Protocol
G  4997	BASE64DecoderStream.skip (etc) skips the wrong number of octets
G  5189	Can't specify SSLSocketFactory for STARTTLS in Javamail 1.4
G  5861	add mail.<protocol>.starttls.required prop to require use of STARTTLS
<no id>	ignore socket timeout while waiting in IMAP IDLE
<no id>	fix bug in MailDateFormat parsing in non-lenient mode
<no id>	add mail.mime.multipart.allowempty system property to handle (illegal)
	empty multiparts (see javax.mail.internet.MimeMultipart)
<no id>	add mail.mime.multipart.ignoreexistingboundaryparameter system property
	to allow parsing multiparts with incorrect boundary parameters
<no id>	handle address of the form "Undisclosed-Recipients:;"
<no id>	add com.sun.mail.util.DecodingException to distinguish decoding errors
<no id>	add mail.mime.ignoreunknownencoding system property (see MimeUtility)
<no id>	ignore errors from SMTP RSET command
<no id>	InternetAddress - detect more errors when strict, accept more when not
<no id>	add mail.<protocol>.socketFactory and .ssl.socketFactory properties
<no id>	add mail.<protocol>.ssl.enable property
<no id>	add mail.<protocol>.ssl.checkserveridentity prop for RFC 2595 checks
<no id>	add com.sun.mail.util.MailSSLSocketFactory class
<no id>	fix possible NPE in MimeMessage if flags is not set in copy constructor
<no id>	SMTP I/O failure incorrectly reports valid sent addresses
<no id>	avoid creating IMAPMessage objects until they're actually needed
<no id>	IMAPStore.isConnected might return true even though not connected
<no id>	add support for Message Delivery Notifications (RFC 3798) to dsn.jar
<no id>	if mail.mime.parameters.strict=false, param vals can start with specials


		  CHANGES IN THE 1.4.1 RELEASE
		  ----------------------------
The following bugs have been fixed in the 1.4.1 release.

4107594	IMAP implementation should use the IDLE extension if available
4119871	MimeMessage.reply() should set the "References" header
6228377	IMAPFolder's setFlags method handles user flags incorrectly
6423701	Problem with using OrTerm when the protocol is IMAP
6431207	SMTP is adding extra CRLF to message content
6447295	IMAPMessage fails to return Content-Language from bodystructure
6447799	encoded text not decoded even when mail.mime.decodetext.strict is false
6447801	MimeBodyPart.writeTo reencodes data unnecessarily
6456422	NullPointerException in smtptransport when sending MimeMessages
	with no encoding
6456444	MimeMessages created from stream are not correctly handled
	with allow8bitmime
6478460	java.lang.ArrayIndexOutOfBoundsException: 0 >= 0 in MultipartReport
6506794	ProtocolException not correctly treated in IMAPStore
6517273	encoded parameters not decoded when using IMAP
6538483	JavaMail fails in Turkish locale
6569311	Deadlock in IMAP attachment handling
6604571	Folder.hasNewMessages hangs with some IMAP servers when folder is closed
<no id>	fix performance bug in base64 encoder; now even faster!
<no id>	throw MessageRemovedException from getContent for IMAP messages
<no id>	MimeUtility.decodeText should not discard trailing whitespace
<no id>	SSLSocketFactory should be used for imap and smtp STARTTLS commands
<no id>	added mail.<prot>.ssl.protocols and mail.<prot>.ssl.ciphersuites props
<no id>	fix bug in mapping IMAP UIDs to msgs when some msgs have been expunged
<no id>	MimeMultipart failed to parse stream before adding/removing body parts
<no id>	if IMAP folder is open, assume it exists, don't ask again
<no id>	avoid unnecessary copies of the data in ByteArrayDataSource
<no id> add mail.mime.applefilenames to work around filename encoding bug
<no id> support decoding multi-segment parameter names per RFC 2231
<no id> make sure Message-ID is really unique (GlassFish Issue 3064)
<no id> do SMTP authentication if connect is called with username and password
	even if mail.smtp.auth is not set


		  CHANGES IN THE 1.4 RELEASE
		  --------------------------
The following bugs have been fixed in the 1.4 release.

4107342	parameterList class should support non US-ASCII parameters
4252273	support the IMAP UIDPLUS extension
4377727	allow applications to dynamically register address type mappings
4403733	MimeMessage read from a byte stream loses modifications
4623517	add ByteArrayDataSource class
4820923	JavaMail loads SocketFactories with wrong classloader
4971381	add mail.mime.multipart.ignoremissingendboundary System property
6300765	add MimePart.setText(text, charset, subtype) method
6300768	add mail.mime.encodefilename and decodefilename properties
6300771	add Service.connect(user, password)
6300811	add MimeMultipart.isComplete() method
6300814	add mail.mime.multipart.ignoremissingboundaryparameter property
6300828	add MimeMultipart getPreamble and setPreamble methods
6300831	add MimeMessage.updateMessageID() protected method
6300833	add MimeMessage.createMimeMessage() protected method
6300834	make the "part" field of MimePartDataSource protected
6301381	folder.getSeparator should not require the folder to exist
6301386	add PreencodedMimeBodyPart class
6301390	add MimeBodyPart attachFile and saveFile methods
6302118	add MimeUtility fold and unfold methods
6302832	allow more control over headers in InternetHeaders object
6302835	allow applications to dynamically register new protocol providers
6304051	standard interface for Stores that support quotas
6304189	add SharedByteArrayInputStream class
6304193	add SharedFileInputStream class
6332559	REGRESSION: Bug in JavaMail (1.3.3 !) base64 decoder
6378822	Transport.isConnected() conflicts with Sendmail NOOP check
6401071	Deadlock in IMAP attachment handling
<no id>	handle very large IMAP responses more efficiently
<no id>	changed default for mail.smtp.quitwait to true
<no id>	mailcap multipart entry is a JAF 1.1 fallback entry
<no id>	improve MIME multipart parsing performance by 30% - 40%
<no id>	add com.sun.mail.dsn package for parsing multipart/report DSN messages


		  CHANGES IN THE 1.3.3 RELEASE
		  ----------------------------
The following bugs have been fixed in the 1.3.3 release.

4239782	add IMAPFolder.getUIDNext
4288393	add IMAPMessage.setPeek to allow reading message without setting SEEN
6214426	POP3Folder.isOpen may return false even though folder is open
6214448	IMAPStore.isConnected may return true even though server is down
6236588	Duplicate Message IDs are generated when mutiple threads create messages
6287582	ArrayIndexOutOfBoundsException when "Sender" field exists with no value
6288399	IMAP Problem parsing bad envelope address format
<no id>	improve base64 encoding performance 5X (thanks to John Freeman)
<no id>	improve base64 decoding performance 3X
<no id> ignore invalid encodings for composite MIME parts
<no id> add mail.mime.multipart.ignoremissingboundaryparameter
<no id>	if IMAP store times out, force folders closed without waiting
<no id>	don't check if an IMAP folder exists before subscribing/unsubscribing
<no id> add IMAPMessage.getSender(), getInReplyTo() and getContentLanguage()
<no id> add IMAPFolder.getAttributes to retrieve LIST response attributes
<no id> add IMAPStore.hasCapability to check for IMAP server CAPABILITY strings
<no id> add IMAPMessage.invalidateHeaders for memory management
<no id> when opening IMAP folder, don't do LIST before SELECT
<no id> add mail.pop3.disabletop property to disable use of the TOP command
<no id> add mail.pop3.forgettopheaders property to forget headers from TOP cmd
<no id> add POP3Folder.getSizes() method to return sizes of all messages
<no id> add POP3Folder.listCommand() method to return raw results of LIST cmd
<no id> add SMTPTransport.connect(Socket) to enable ATRN support in server


		  CHANGES IN THE 1.3.2 RELEASE
		  ----------------------------
The following bugs have been fixed in the 1.3.2 release.

4358984	POP3 provider should support APOP, courtesy of "chamness"
4711696	Mapping of nested Exceptions of a SendFailedException
4863399	JavaMail should support specifying the SMTP bind address
4900116	NotifyResponseHandler in Protocol.java throws an ArrayIndexOutOfBoundExc
4924077	folder.getDeletedMessageCount() reports number of undeleted messages
4934814	SASL authentication doesn't default to server specified realm
4945852	Folder exists() function does not handle well folder names that
	contains * or %
4945868	Potential infinite loop in com.sun.mail.imap.protocol.BODY
4945901	Folder.copyMessages() throws wrong exception in case of deleted messages
4971383	[RFE] javamail should allow easy access to last smtp response
4971391	BASE64DecoderStream handling error in encoded streams is too strict
4996040	SharedInputStream stream closing policy is inconsistent
4996543	IndexOutOfBoundsException when using SharedInputStream
4996863	in the com.sun.mail.iap.Response bitfield constant "BAD" is set wrongly
6041271	APPEND does not consider DST when computing timezone offset
6067307	Mime-Version capitalization should match MIME spec
6172894	MIME messages with missing end boundary are not reported as an error
	(added mail.mime.multipart.ignoremissingendboundary System property)
<no id>	accommodate some RFC3501 IMAP protocol changes
<no id>	support RFC822 group lists when parsing IMAP address lists
<no id>	don't read past end of IMAP part, for buggy servers that don't handle it
<no id>	fix IMAP NAMESPACE support
<no id>	allow different SMTPTransport objects to have different localhost names
<no id>	make sure server is really alive in POP3Folder.isOpen()
<no id>	support RFC2554 AUTH= submitter via mail.smtp.submitter and
	SMTPMessage.setSubmitter
<no id>	added SMTPSendFailedException, SMTPAddressFailedException, and
	SMTPAddressSucceededException
<no id>	mail.smtp.reportsuccess causes an exception to be thrown even on
	successful sends, allowing access to the return codes for each address
<no id>	fix IMAP isSubscribed in case where LSUB returns a \Noselect folder
<no id>	parse invalid messages with non-ASCII characters in boundary string
<no id>	add IMAP AUTH=PLAIN support, courtesy of Sandy McArthur
<no id>	add SSL support to all protocols, see SSLNOTES.txt for details
<no id>	add STARTTLS support to IMAP and SMTP protocols, see SSLNOTES.txt
<no id>	handle IMAP email addresses composed of empty strings
<no id>	add SASL support to IMAP provider
<no id>	rename mail.stmp.saslrealm to mail.smtp.sasl.realm


		  CHANGES IN THE 1.3.1 FCS RELEASE
		  --------------------------------
The following bugs have been fixed in the 1.3.1 release.

4416417	IMAP alerts and notifications are not sent in all cases - more fixes
4702410	header formatting incorrect for long multibyte
4707106	AuthenticationFailedException not thrown in some cases with POP3
4708655	IMAPNestedMessage.getContent without partialfetch
4709848	message_rfc822 DataContentHandler can cause NPE
4711606	uudecoder fails when reading more than a byte at a time
4726447	InternetHeaders.getHeader() doc. doesn't document null pointer return
4726629	Java Mail very slow with large attachment
4741812	IMAPFolder can deadlock
4750514	REGRESSION: MimeBodyPart.getContent fails on image/gif if no X11 present
4750519	using SSL, SocketFetcher.getSocket0() throws incorrect Exception
4762643	JavaMail does not support search in all message's parts.
4780255	Message subject not encoded according to 'mail.mime.charset' property
4787814	accessibility 508 non-compliance:  api/javax/mail/Session.html
4790700	JavaMail Store.connect() throws wrong exception when already connected
4820025	IMAPStore.getPersonalNamespaces throws a ProtocolException
4874787	InternetAddress.toUnicodeString throws NPE, personal not initialized
4882554	Line breaks in subject text break message format
<no id>	don't close connection if open fails, put it back in the pool
<no id>	don't always fetch entire envelope in IMAPMessage.getSize
<no id>	fixed demo webapp to work with servlet 2.3 and newer
<no id>	add DIGEST-MD5 support to SMTP provider, courtesy of Dean Gibson
<no id>	added mail.smtp.quitwait property to wait for response to QUIT
<no id>	added mail.imap.auth.login.disable prop to disable AUTHENTICATE LOGIN


		  CHANGES IN THE 1.3 FCS RELEASE
		  ------------------------------
The following bugs have been fixed in the 1.3 release.

4112002	IMAP provider hangs if APPEND is prohibited
4201203	I18N: Incorrectly encoded MIME header can't be decoded
	(set the *System* property "mail.mime.decodetext.strict" to "false")
4413498	InternetHeaders should add Received headers in front
4416417	IMAP alerts and notifications are not sent in all cases
4483125	Multi-line mail header processing is slow
4483158	null pointer exception for MessageContext.getMessage()
4483206	Please add a public POP3 TOP method in the next release of the POP3 api
4484098	IMAP PREAUTH does not work
4516973	doPrivileged blocks needed for javamail
4517683	new Flags("FOO").contains("FOO") fails
4517686	want JavaMail-specific debug output stream
4638743	JavaMail does not properly parse dates containing folding white space
4638741	JavaMail does not handle in-spec Internet group addresses properly
4650940	InternetAddress parsing should be more tolerant of bad addresses
4650949	wrong encoding chosen for non-text data in rare cases
4650952	should be able to extract group address members
4672308	InternetAddress.toString () throws a NullPointerException after creation
4679516	"NO" Response from IMAP server causes NPE from getSubject()
4684040	Calling Folder.fetch twice may cause to header duplication
<no id>	make uudecoder more tolerant of incorrect input
<no id>	improve performance of SMTP for small messages
<no id>	handle connection failure during open of POP3 folder
<no id>	ensure ASCII, not EBCDIC output for POP3 protocol on IBM mainframes
<no id>	add POP3Message.invalidate method to invalidate cached message data
<no id>	fix thread safety bug in date formatting when appending to IMAP folders
<no id>	fix parsing bug in QUOTA support
<no id>	add mail.imap.allowreadonlyselect property to support shared mailboxes
<no id>	use thread's context class loader for loading classes
<no id>	add IMAPFolder.FetchProfileItem.HEADER and SIZE
<no id>	don't try to logout store connection twice
<no id>	IMAPFolder.close(false) read-only folder doesn't need to EXAMINE first
<no id>	add support for group addresses to SMTP transport
<no id>	use builtin defaults to allow JavaMail to work in netscape 4
<no id>	tolerate trailing semicolon in Content-Type header (requires JAF 1.0.2)
<no id>	add x-uue as another synonym for uuencode Content-Transfer-Encoding
<no id>	set default charset for text parts
<no id>	properly escape CRLF in MimeUtility.quote
<no id>	fix NPE in MessagingException.getMessage


		  CHANGES IN THE 1.2 FCS RELEASE
		  ------------------------------
The following bugs have been fixed in the 1.2 release.

4107752	need MimeMessage(MimeMessage msg) constructor to allow copying message
4112065	Need API to list and set/remove ACLs on folders (IMAP-specific)
4119681	MimeMessage should allow creation of light-weight messages
4124022 Two connections required to IMAP server to open a folder
4124840	A mechanism to get the raw (unencoded) data from a MimePart is needed
4126013	javax.mail.search terms should be serializable
4129743	MimeMessage.parse() and MimeMessage.modified should be protected
4132029	SMTP Submit is limited to 7bit; does not use ESMTP/8BITMIME
4140579 MimeUtility.encode() does not allow for filename when using UUEncode
4163360 Need a suitable MessagingException subclass to indicate read-only folder
4181144	InternetAddress should be Cloneable
4230553	AuthenticationFailedException should include error message from server
4259211 exception constructors inconsistent
4266390 MailDateFormat class should be part of the public API
4281729 AddressStringTerm.match bug
4319895	POP3 provider doesn't enforce read-only mode
4319957	Ambiguous documentation in Javamail 1.1.3 early access edition
4328824 string based methods to add recipients
4328826 getDefaultInstance method with no Authenticator
4330580	MimeMultipart.getBodyPart(String CID) throws exception
4333694	NullPointerException in version 1.1.1 of the POP3 Provider
4336435	quoted right angle bracket not handled in InternetAddress
4339203	writeTo should automatically call saveChanges
4340648	MimeUtility.getEncoding(DataHandler) method should be public
4364827	Support IMAP NAMESPACE extension
4366373	ContentDisposition class should be public
4371862	improve performance of MimeMessage
4372700 ParameterList.toString method should allow for returning folded results
<no id>	most control characters must be encoded, not sent as "7bit"
<no id>	appending very large message to IMAP folder uses too much memory
<no id>	changed multipart boundary generation to not include email address
<no id>	support IMAP LITERAL+ extension (RFC 2088)
<no id>	allow SMTP multiline reponses with no text (e.g., "250-")
<no id>	fix many potential locking bugs in IMAP provider
<no id>	add mail.smtp.sendpartial property to send msg with some bad addresses
<no id>	add mail.pop3.rsetbeforequit property (see NOTEST.txt)
<no id>	throw IllegalStateException instead of MessagingException when folder
	is not open (or closed, as appropriate)
<no id>	added support for IMAP QUOTA extension
<no id>	added support for IMAP PREAUTH greeting response
<no id>	added DataContentHandler for text/xml data
<no id>	added SMTPMessage class to specify SMTP options on a per-message basis
<no id>	added javadocs for Sun protocol providers
<no id>	mail.pop3.message.class property allows POP3Message class to be replaced
<no id>	mail.{smtp,imap,pop3}.connectiontimeout property for connection timeouts



		  CHANGES IN THE 1.1.3 FCS RELEASE
		  --------------------------------
The following bugs have been fixed in the 1.1.3 release.

4248755	Problem loading a custom provider
4249046	don't put space after SMTP FROM: and TO:
4249058	IMAP appendMessages() should include the message Flags as well.
4263185	JavaMail and JAF can't find properties when used as std ext
4271714	DEBUG message always printed when providers loaded from <java.home>/lib
4276080	getEncoding method doesn't parse MIME header
4279603	RFC822 and MIME specials does not include period "."
4292793	using Message.reply(true) twice on the same IMAP message causes NPE
4293605	javax.mail.MimeMultipart boundary string contains invalid characters
4296711	JavaMail IMAP provider doesn't set SEEN on messages with 0 length body
4305687	JavaMail speaking SMTP fails to quote dots in some cases
<no id>	add support for SMTP Authentication, see NOTES.txt
<no id>	add support for SMTP Delivery Status Notification, see NOTES.txt
<no id>	SMTP return address is now set in mail.smtp.from
<no id>	fix bug in InternetAddress when parsing ``<x@foo.com> (Mr. X)''
<no id>	improve javadocs in many places based on questions to javamail@sun.com
<no id>	avoid JDK 1.2 bug 4208960 in SimpleTimeZone.getOffset
<no id>	canonicalize the URLName before fetching saved PasswordAuthentication
<no id>	convert SimpleClient to swing 1.1 package names (javax.swing.*)
<no id>	folder.getURLName() should return native separator, not /, per RFC 2192
<no id>	use JDK 1.2 ClassLoader.getResources() method (if available) to find all
	META-INF/javamail.providers and META-INF/javamail.address.map files in
	the CLASSPATH, to better support protocol provider jar files
<no id>	encode/decode username and password fields of URLName to allow (e.g.)
	usernames with "@"
<no id>	added DataContentHandler for text/html, to simplify creation of HTML
	messages and body parts
<no id>	remove escapes from personal name when parsing in InternetAddress
<no id>	cache results of IMAP STATUS command for 1 second, to improve
	performance of back-to-back calls to getMessageCount,
	getNewMessageCount, getUnreadMessageCount
<no id>	fix InternetHeaders Enumeration to work even if hasMoreElements isn't
	called
<no id>	support mail.smtp.timeout property



		  CHANGES IN THE 1.1.2 FCS RELEASE
		  --------------------------------
The following bugs have been fixed in the 1.1.2 release.

<no id> Fixed bug where IMAP server connection hangs around even though
	the connect() method failed.
4199595	force quoted-printable encoding of long text lines
<no id>	fix bug in SMTP output that sometimes duplicated "."
<no id>	close SMTP transport on I/O error
4230541	don't send SMTP NOOP unnecessarily
4216666 IMAP provider INTERNALDATE formatter error, causing 
	problems during appendMessages()
4227888 IMAP provider does not honor the UID item in its FetchProfile


		  CHANGES IN THE 1.1.1 FCS RELEASE
		  --------------------------------
The following bugs have been fixed in the 1.1.1 release.

4181143 personal can't be null in constructor
4134273 more careful & picky address parsing in InternetAddress parser
4183700 SMTPTransport fails to close socket under certain situations.
<no id> IMAP provider retains appended message's internal date during
	Folder.appendMessages(Message[] m);
<no id> More efficient server-side search for MessageIDTerm in the
	IMAP provider
<no id> Fix RFC2047 decoding bug in InternetAddress.getPersonal()
<no id> Be more tolerant of illegally formatted dates in date parsing.
<no id> ignore empty lines in loadMappings
<no id> forgot to use javaCharset() in MimeUtility.decodeWord()
<no id> Allow addresses without hostnames in InternetAddress parser
<no id> unrecognized charsets can cause IllegalArgument runtime
	exception when invoking getContent().
<no id> Authentication failure when connecting to Sun IMAP server.
<no id>	Reset SMTP connection after invalid address to allow future
	sends to succeed
<no id>	Any response to an SMTP NOOP command means we're still connected<|MERGE_RESOLUTION|>--- conflicted
+++ resolved
@@ -27,12 +27,9 @@
 E  398	Don't enforce dot rules for quoted-string in local-part
 E  399	NPE com.sun.mail.imap.protocol.BODY.getOrigin() since 1.6.4
 E  400	finalizecleanclose false can send commands causing unhandled exception
-<<<<<<< HEAD
-E  421	NPE in MailHandler::isLoggable
-=======
 E  408	BASE64DecoderStream.read(buf, off, len) returns EOF when len is 0
 E  413	NPE com.sun.mail.pop3.POP3Store.close
->>>>>>> 1a455bfc
+E  421	NPE in MailHandler::isLoggable
 
 
 		  CHANGES IN THE 1.6.4 RELEASE

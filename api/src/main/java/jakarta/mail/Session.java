/*
 * Copyright (c) 1997, 2025 Oracle and/or its affiliates. All rights reserved.
 *
 * This program and the accompanying materials are made available under the
 * terms of the Eclipse Public License v. 2.0, which is available at
 * http://www.eclipse.org/legal/epl-2.0.
 *
 * This Source Code may also be made available under the following Secondary
 * Licenses when the conditions for such availability set forth in the
 * Eclipse Public License v. 2.0 are satisfied: GNU General Public License,
 * version 2 with the GNU Classpath Exception, which is available at
 * https://www.gnu.org/software/classpath/license.html.
 *
 * SPDX-License-Identifier: EPL-2.0 OR GPL-2.0 WITH Classpath-exception-2.0
 */

package jakarta.mail;

import jakarta.mail.util.LineInputStream;
import jakarta.mail.util.StreamProvider;

import java.io.BufferedInputStream;
import java.io.File;
import java.io.FileInputStream;
import java.io.FileNotFoundException;
import java.io.IOException;
import java.io.InputStream;
import java.io.PrintStream;
import java.lang.annotation.Annotation;
import java.lang.reflect.Constructor;
import java.lang.reflect.Method;
import java.net.InetAddress;
import java.net.URL;
import java.util.ArrayList;
import java.util.Arrays;
import java.util.Collections;
import java.util.HashMap;
import java.util.Hashtable;
import java.util.Iterator;
import java.util.List;
import java.util.Map;
import java.util.Properties;
import java.util.ServiceLoader;
import java.util.StringTokenizer;
import java.util.concurrent.Executor;
import java.util.logging.Level;

/**
 * The Session class represents a mail session and is not subclassed.
 * It collects together properties and defaults used by the mail API's.
 * A single default session can be shared by multiple applications on the
 * desktop.  Unshared sessions can also be created. <p>
 *
 * The Session class provides access to the protocol providers that
 * implement the <code>Store</code>, <code>Transport</code>, and related
 * classes.  The protocol providers are configured using the following files:
 * <ul>
 *  <li> <code>jakarta.providers</code> and
 * 	<code>jakarta.default.providers</code> </li>
 *  <li> <code>jakarta.address.map</code> and
 * 	<code>jakarta.default.address.map</code> </li>
 * </ul>
 * <p>
 * Each <code>jakarta.</code><i>X</i> resource file is searched for using
 * three methods in the following order:
 * <ol>
 *  <li> <code><i>java.home</i>/<i>conf</i>/jakarta.</code><i>X</i> </li>
 *  <li> <code>META-INF/jakarta.</code><i>X</i> </li>
 *  <li> <code>META-INF/jakarta.default.</code><i>X</i> </li>
 * </ol>
 * <p>
 * (Where <i>java.home</i> is the value of the "java.home" System property
 * and <i>conf</i> is the directory named "conf" if it exists,
 * otherwise the directory named "lib"; the "conf" directory was
 * introduced in JDK 1.9.)
 * <p>
 * The first method allows the user to include their own version of the
 * resource file by placing it in the <i>conf</i> directory where the
 * <code>java.home</code> property points.  The second method allows an
 * application that uses the Jakarta Mail APIs to include their own resource
 * files in their application's or jar file's <code>META-INF</code>
 * directory.  The <code>jakarta.default.</code><i>X</i> default files
 * are part of the Jakarta Mail <code>mail.jar</code> file and should not be
 * supplied by users. <p>
 *
 * File location depends upon how the <code>ClassLoader</code> method
 * <code>getResource</code> is implemented.  Usually, the
 * <code>getResource</code> method searches through CLASSPATH until it
 * finds the requested file and then stops. <p>
 *
 * The ordering of entries in the resource files matters.  If multiple
 * entries exist, the first entries take precedence over the later
 * entries.  For example, the first IMAP provider found will be set as the
 * default IMAP implementation until explicitly changed by the
 * application.  The user- or system-supplied resource files augment, they
 * do not override, the default files included with the Jakarta Mail APIs.
 * This means that all entries in all files loaded will be available. <p>
 *
 * <b><code>jakarta.providers</code></b> and
 * <b><code>jakarta.default.providers</code></b><p>
 *
 * These resource files specify the stores and transports that are
 * available on the system, allowing an application to "discover" what
 * store and transport implementations are available.  The protocol
 * implementations are listed one per line.  The file format defines four
 * attributes that describe a protocol implementation.  Each attribute is
 * an "="-separated name-value pair with the name in lowercase. Each
 * name-value pair is semi-colon (";") separated.  The following names
 * are defined.
 *
 * <table border=1>
 * <caption>
 * Attribute Names in Providers Files
 * </caption>
 * <tr>
 * <th>Name</th><th>Description</th>
 * </tr>
 * <tr>
 * <td>protocol</td>
 * <td>Name assigned to protocol.
 * For example, <code>smtp</code> for Transport.</td>
 * </tr>
 * <tr>
 * <td>type</td>
 * <td>Valid entries are <code>store</code> and <code>transport</code>.</td>
 * </tr>
 * <tr>
 * <td>class</td>
 * <td>Class name that implements this protocol.</td>
 * </tr>
 * <tr>
 * <td>vendor</td>
 * <td>Optional string identifying the vendor.</td>
 * </tr>
 * <tr>
 * <td>version</td>
 * <td>Optional string identifying the version.</td>
 * </tr>
 * </table><p>
 *
 * Here's an example of <code>META-INF/jakarta.default.providers</code>
 * file contents:
 * <pre>
 * protocol=imap; type=store; class=com.sun.mail.imap.IMAPStore; vendor=Oracle;
 * protocol=smtp; type=transport; class=com.sun.mail.smtp.SMTPTransport; vendor=Oracle;
 * </pre><p>
 *
 * The current implementation also supports configuring providers using
 * the Java SE {@link java.util.ServiceLoader ServiceLoader} mechanism.
 * When creating your own provider, create a {@link Provider} subclass,
 * for example:
 * <pre>
 * package com.example;
 *
 * import jakarta.mail.Provider;
 *
 * public class MyProvider extends Provider {
 *     public MyProvider() {
 *         super(Provider.Type.STORE, "myprot", MyStore.class.getName(),
 *             "Example", null);
 *     }
 * }
 * </pre>
 * Then include a file named <code>META-INF/services/jakarta.mail.Provider</code>
 * in your jar file that lists the name of your Provider class:
 * <pre>
 * com.example.MyProvider
 * </pre>
 * <p>
 *
 * <b><code>jakarta.address.map</code></b> and
 * <b><code>jakarta.default.address.map</code></b><p>
 *
 * These resource files map transport address types to the transport
 * protocol.  The <code>getType</code> method of
 * <code>jakarta.mail.Address</code> returns the address type.  The
 * <code>jakarta.address.map</code> file maps the transport type to the
 * protocol.  The file format is a series of name-value pairs.  Each key
 * name should correspond to an address type that is currently installed
 * on the system; there should also be an entry for each
 * <code>jakarta.mail.Address</code> implementation that is present if it is
 * to be used.  For example, the
 * <code>jakarta.mail.internet.InternetAddress</code> method
 * <code>getType</code> returns "rfc822". Each referenced protocol should
 * be installed on the system.  For the case of <code>news</code>, below,
 * the client should install a Transport provider supporting the nntp
 * protocol. <p>
 *
 * Here are the typical contents of a <code>jakarta.address.map</code> file:
 * <pre>
 * rfc822=smtp
 * news=nntp
 * </pre>
 *
 * @author John Mani
 * @author Bill Shannon
 * @author Max Spivak
 */

public final class Session {

    // Support legacy @DefaultProvider
    private static final String DEFAULT_PROVIDER = "org.eclipse.angus.mail.util.DefaultProvider";

    // This is for backwards compatibility. Eventually we have to remove the second value of the next arrays.
    private static final String[] DEFAULT_ADDRESS_MAP_RESOURCES = new String[] {"/META-INF/jakarta.default.address.map", "/META-INF/javamail.default.address.map"};
    private static final String[] ADDRESS_MAP_RESOURCES = new String[] {"META-INF/jakarta.address.map", "META-INF/javamail.address.map"};
    private static final String[] DEFAULT_PROVIDER_RESOURCES = new String[] {"/META-INF/jakarta.default.providers", "/META-INF/javamail.default.providers"};
    private static final String[] PROVIDER_RESOURCES = new String[] {"META-INF/jakarta.providers", "META-INF/javamail.providers"};

    private final StreamProvider streamProvider;
    private final Properties props;
    private final Authenticator authenticator;
    private final Hashtable<URLName, PasswordAuthentication> authTable
            = new Hashtable<>();
    private boolean debug = false;
    private PrintStream out;            // debug output stream
    private MailLogger logger;
    private final List<Provider> providers = new ArrayList<>();
    private final Map<String, Provider> providersByProtocol = new HashMap<>();
    private final Map<String, Provider> providersByClassName = new HashMap<>();
    private final Properties addressMap = new Properties();
    // maps type to protocol
    // the queue of events to be delivered, if mail.event.scope===session
    private final EventQueue q;

    // The default session.
    private static Session defaultSession = null;

    private static final String confDir;

    static {
        String dir = null;
        try {
            String home = System.getProperty("java.home");
            String newdir = home + File.separator + "conf";
            File conf = new File(newdir);
            dir = conf.exists() ?  (newdir + File.separator) : (home + File.separator +
                    "lib" + File.separator);
        } catch (Exception ex) {
            // ignore any exceptions
        }
        confDir = dir;
    }

    // Constructor is not public
    private Session(Properties props, Authenticator authenticator) {
        this.props = props;
        this.authenticator = authenticator;
        this.streamProvider = StreamProvider.provider();

        if (Boolean.parseBoolean(props.getProperty("mail.debug")))
            debug = true;

        initLogger();
        logger.log(Level.CONFIG, "Jakarta Mail version {0}", Version.version);

        // get the Class associated with the Authenticator
        Class<?> cl;
        if (authenticator != null) {
            cl = authenticator.getClass();
        } else {
            // Use implementation class, because that class loader has access to jakarta.mail module and implementation resources
            cl = streamProvider.getClass();
        }
        // load the resources
        loadProviders(cl);
        loadAddressMap(cl);
        q = new EventQueue((Executor) props.get("mail.event.executor"));
    }

    /**
     * Get the stream provider instance of the session.
     *
     * @return the stream provider
     * @since JavaMail 2.1
     */
    public StreamProvider getStreamProvider() {
        return streamProvider;
    }

    private final synchronized void initLogger() {
        logger = new MailLogger(this.getClass(), "DEBUG", debug, getDebugOut());
    }

    /**
     * Get a new Session object.
     *
     * @param props         Properties object that hold relevant properties.<br>
     *                      It is expected that the client supplies values
     *                      for the properties listed in Appendix A of the
     *                      Jakarta Mail spec (particularly  mail.store.protocol,
     *                      mail.transport.protocol, mail.host, mail.user,
     *                      and mail.from) as the defaults are unlikely to
     *                      work in all cases.
     * @param authenticator Authenticator object used to call back to
     *                      the application when a user name and password is
     *                      needed.
     * @return a new Session object
     * @see jakarta.mail.Authenticator
     */
    public static Session getInstance(Properties props, Authenticator authenticator) {
        return new Session(props, authenticator);
    }

    /**
     * Get a new Session object.
     *
     * @param props Properties object that hold relevant properties.<br>
     *              It is expected that the client supplies values
     *              for the properties listed in Appendix A of the
     *              Jakarta Mail spec (particularly  mail.store.protocol,
     *              mail.transport.protocol, mail.host, mail.user,
     *              and mail.from) as the defaults are unlikely to
     *              work in all cases.
     * @return a new Session object
     * @since JavaMail 1.2
     */
    public static Session getInstance(Properties props) {
        return new Session(props, null);
    }

    /**
     * Get the default Session object. If a default has not yet been
     * setup, a new Session object is created and installed as the
     * default. <p>
     *
     * Since the default session is potentially available to all
     * code executing in the same Java virtual machine, and the session
     * can contain security sensitive information such as user names
     * and passwords, access to the default session is restricted.
     * The Authenticator object, which must be created by the caller,
     * is used indirectly to check access permission.  The Authenticator
     * object passed in when the session is created is compared with
     * the Authenticator object passed in to subsequent requests to
     * get the default session.  If both objects are the same, or are
     * from the same ClassLoader, the request is allowed.  Otherwise,
     * it is denied.  <p>
     *
     * Note that if the Authenticator object used to create the session
     * is null, anyone can get the default session by passing in null.  <p>
     *
     * Note also that the Properties object is used only the first time
     * this method is called, when a new Session object is created.
     * Subsequent calls return the Session object that was created by the
     * first call, and ignore the passed Properties object.  Use the
     * <code>getInstance</code> method to get a new Session object every
     * time the method is called. <p>
     *
     * @param props         Properties object. Used only if a new Session
     *                      object is created.<br>
     *                      It is expected that the client supplies values
     *                      for the properties listed in Appendix A of the
     *                      Jakarta Mail spec (particularly  mail.store.protocol,
     *                      mail.transport.protocol, mail.host, mail.user,
     *                      and mail.from) as the defaults are unlikely to
     *                      work in all cases.
     * @param authenticator Authenticator object.  Used only if a
     *                      new Session object is created.  Otherwise,
     *                      it must match the Authenticator used to create
     *                      the Session.
     * @return the default Session object
     */
    public static synchronized Session getDefaultInstance(Properties props, Authenticator authenticator) {
        if (defaultSession == null) {
            defaultSession = new Session(props, authenticator);
        } else {
            // have to check whether caller is allowed to see default session
            if (defaultSession.authenticator == authenticator)
                ;    // either same object or both null, either way OK
            else if (defaultSession.authenticator != null &&
                    authenticator != null &&
                    defaultSession.authenticator.getClass().getClassLoader() ==
                            authenticator.getClass().getClassLoader())
                ;    // both objects came from the same class loader, OK
            else
                // anything else is not allowed
                throw new SecurityException("Access to default session denied");
        }

        return defaultSession;
    }

    /**
     * Get the default Session object. If a default has not yet been
     * setup, a new Session object is created and installed as the
     * default. <p>
     *
     * Note that a default session created with no Authenticator is
     * available to all code executing in the same Java virtual
     * machine, and the session can contain security sensitive
     * information such as user names and passwords.
     *
     * @param props Properties object. Used only if a new Session
     *              object is created.<br>
     *              It is expected that the client supplies values
     *              for the properties listed in Appendix A of the
     *              Jakarta Mail spec (particularly  mail.store.protocol,
     *              mail.transport.protocol, mail.host, mail.user,
     *              and mail.from) as the defaults are unlikely to
     *              work in all cases.
     * @return the default Session object
     * @since JavaMail 1.2
     */
    public static Session getDefaultInstance(Properties props) {
        return getDefaultInstance(props, null);
    }

    /**
     * Set the debug setting for this Session.
     * <p>
     * Since the debug setting can be turned on only after the Session
     * has been created, to turn on debugging in the Session
     * constructor, set the property <code>mail.debug</code> in the
     * Properties object passed in to the constructor to true.  The
     * value of the <code>mail.debug</code> property is used to
     * initialize the per-Session debugging flag.  Subsequent calls to
     * the <code>setDebug</code> method manipulate the per-Session
     * debugging flag and have no effect on the <code>mail.debug</code>
     * property.
     *
     * @param debug Debug setting
     */
    public synchronized void setDebug(boolean debug) {
        this.debug = debug;
        initLogger();
        logger.log(Level.CONFIG, "setDebug: Jakarta Mail version {0}", Version.version);
    }

    /**
     * Get the debug setting for this Session.
     *
     * @return current debug setting
     */
    public synchronized boolean getDebug() {
        return debug;
    }

    /**
     * Set the stream to be used for debugging output for this session.
     * If <code>out</code> is null, <code>System.out</code> will be used.
     * Note that debugging output that occurs before any session is created,
     * as a result of setting the <code>mail.debug</code> system property,
     * will always be sent to <code>System.out</code>.
     *
     * @param out the PrintStream to use for debugging output
     * @since JavaMail 1.3
     */
    public synchronized void setDebugOut(PrintStream out) {
        this.out = out;
        initLogger();
    }

    /**
     * Returns the stream to be used for debugging output.  If no stream
     * has been set, <code>System.out</code> is returned.
     *
     * @return the PrintStream to use for debugging output
     * @since JavaMail 1.3
     */
    public synchronized PrintStream getDebugOut() {
        if (out == null)
            return System.out;
        else
            return out;
    }

    /**
     * This method returns an array of all the implementations installed
     * via the jakarta.[default.]providers files that can
     * be loaded using the ClassLoader available to this application.
     *
     * @return Array of configured providers
     */
    public synchronized Provider[] getProviders() {
        Provider[] _providers = new Provider[providers.size()];
        providers.toArray(_providers);
        return _providers;
    }

    /**
     * Returns the default Provider for the protocol
     * specified. Checks mail.&lt;protocol&gt;.class property
     * first and if it exists, returns the Provider
     * associated with this implementation. If it doesn't exist,
     * returns the Provider that appeared first in the
     * configuration files. If an implementation for the protocol
     * isn't found, throws NoSuchProviderException
     *
     * @param protocol Configured protocol (i.e. smtp, imap, etc)
     * @return Currently configured Provider for the specified protocol
     * @throws NoSuchProviderException If a provider for the given
     *                                    protocol is not found.
     */
    public synchronized Provider getProvider(String protocol) throws NoSuchProviderException {

        if (protocol == null || protocol.length() == 0) {
            throw new NoSuchProviderException("Invalid protocol: null");
        }

        Provider _provider = null;

        // check if the mail.<protocol>.class property exists
        String _className = props.getProperty("mail." + protocol + ".class");
        if (_className != null) {
            if (logger.isLoggable(Level.FINE)) {
                logger.fine("mail." + protocol +
                        ".class property exists and points to " +
                        _className);
            }
            _provider = providersByClassName.get(_className);
        }

        if (_provider != null) {
            return _provider;
        } else {
            // returning currently default protocol in providersByProtocol
            _provider = providersByProtocol.get(protocol);
        }

        if (_provider == null) {
            throw new NoSuchProviderException("No provider for " + protocol);
        } else {
            if (logger.isLoggable(Level.FINE)) {
                logger.fine("getProvider() returning " + _provider);
            }
            return _provider;
        }
    }

    /**
     * Set the passed Provider to be the default implementation
     * for the protocol in Provider.protocol overriding any previous values.
     *
     * @param provider Currently configured Provider which will be
     *                 set as the default for the protocol
     * @throws NoSuchProviderException If the provider passed in
     *                                    is invalid.
     */
    public synchronized void setProvider(Provider provider)
            throws NoSuchProviderException {
        if (provider == null) {
            throw new NoSuchProviderException("Can't set null provider");
        }
        providersByProtocol.put(provider.getProtocol(), provider);
        providersByClassName.put(provider.getClassName(), provider);
        props.put("mail." + provider.getProtocol() + ".class", provider.getClassName());
    }


    /**
     * Get a Store object that implements this user's desired Store
     * protocol. The <code>mail.store.protocol</code> property specifies the
     * desired protocol. If an appropriate Store object is not obtained,
     * NoSuchProviderException is thrown
     *
     * @return a Store object
     * @throws NoSuchProviderException If a provider for the given
     *                                    protocol is not found.
     */
    public Store getStore() throws NoSuchProviderException {
        return getStore(getProperty("mail.store.protocol"));
    }

    /**
     * Get a Store object that implements the specified protocol. If an
     * appropriate Store object cannot be obtained,
     * NoSuchProviderException is thrown.
     *
     * @param protocol the Store protocol
     * @return a Store object
     * @throws NoSuchProviderException If a provider for the given
     *                                    protocol is not found.
     */
    public Store getStore(String protocol) throws NoSuchProviderException {
        return getStore(new URLName(protocol, null, -1, null, null, null));
    }


    /**
     * Get a Store object for the given URLName. If the requested Store
     * object cannot be obtained, NoSuchProviderException is thrown.
     *
     * The "scheme" part of the URL string (Refer RFC 1738) is used
     * to locate the Store protocol.
     *
     * @param url URLName that represents the desired Store
     * @return a closed Store object
     * @throws NoSuchProviderException If a provider for the given
     *                                    URLName is not found.
     * @see #getFolder(URLName)
     * @see jakarta.mail.URLName
     */
    public Store getStore(URLName url) throws NoSuchProviderException {
        String protocol = url.getProtocol();
        Provider p = getProvider(protocol);
        return getStore(p, url);
    }

    /**
     * Get an instance of the store specified by Provider. Instantiates
     * the store and returns it.
     *
     * @param provider Store Provider that will be instantiated
     * @return Instantiated Store
     * @throws NoSuchProviderException If a provider for the given
     *                                    Provider is not found.
     */
    public Store getStore(Provider provider) throws NoSuchProviderException {
        return getStore(provider, null);
    }


    /**
     * Get an instance of the store specified by Provider. If the URLName
     * is not null, uses it, otherwise creates a new one. Instantiates
     * the store and returns it. This is a private method used by
     * getStore(Provider) and getStore(URLName)
     *
     * @param provider Store Provider that will be instantiated
     * @param url      URLName used to instantiate the Store
     * @return Instantiated Store
     * @throws NoSuchProviderException If a provider for the given
     *                                    Provider/URLName is not found.
     */
    private Store getStore(Provider provider, URLName url) throws NoSuchProviderException {

        // make sure we have the correct type of provider
        if (provider == null || provider.getType() != Provider.Type.STORE) {
            throw new NoSuchProviderException("invalid provider");
        }

        return getService(provider, url, Store.class);
    }

    /**
     * Get a closed Folder object for the given URLName. If the requested
     * Folder object cannot be obtained, null is returned. <p>
     *
     * The "scheme" part of the URL string (Refer RFC 1738) is used
     * to locate the Store protocol. The rest of the URL string (that is,
     * the "schemepart", as per RFC 1738) is used by that Store
     * in a protocol dependent manner to locate and instantiate the
     * appropriate Folder object. <p>
     *
     * Note that RFC 1738 also specifies the syntax for the
     * "schemepart" for IP-based protocols (IMAP4, POP3, etc.).
     * Providers of IP-based mail Stores should implement that
     * syntax for referring to Folders.
     *
     * @param url URLName that represents the desired folder
     * @return Folder
     * @throws NoSuchProviderException If a provider for the given
     *                                    URLName is not found.
     * @throws MessagingException      if the Folder could not be
     *                                    located or created.
     * @see #getStore(URLName)
     * @see jakarta.mail.URLName
     */
    public Folder getFolder(URLName url) throws MessagingException {
        // First get the Store
        Store store = getStore(url);
        store.connect();
        return store.getFolder(url);
    }

    /**
     * Get a Transport object that implements this user's desired
     * Transport protcol. The <code>mail.transport.protocol</code> property
     * specifies the desired protocol. If an appropriate Transport
     * object cannot be obtained, MessagingException is thrown.
     *
     * @return a Transport object
     * @throws NoSuchProviderException If the provider is not found.
     */
    public Transport getTransport() throws NoSuchProviderException {
        String prot = getProperty("mail.transport.protocol");
        if (prot != null)
            return getTransport(prot);
        // if the property isn't set, use the protocol for "rfc822"
        prot = (String) addressMap.get("rfc822");
        if (prot != null)
            return getTransport(prot);
        return getTransport("smtp");    // if all else fails
    }

    /**
     * Get a Transport object that implements the specified protocol.
     * If an appropriate Transport object cannot be obtained, null is
     * returned.
     *
     * @param protocol the Transport protocol
     * @return a Transport object
     * @throws NoSuchProviderException If provider for the given
     *                                    protocol is not found.
     */
    public Transport getTransport(String protocol)
            throws NoSuchProviderException {
        return getTransport(new URLName(protocol, null, -1, null, null, null));
    }


    /**
     * Get a Transport object for the given URLName. If the requested
     * Transport object cannot be obtained, NoSuchProviderException is thrown.
     *
     * The "scheme" part of the URL string (Refer RFC 1738) is used
     * to locate the Transport protocol.
     *
     * @param url URLName that represents the desired Transport
     * @return a closed Transport object
     * @throws NoSuchProviderException If a provider for the given
     *                                    URLName is not found.
     * @see jakarta.mail.URLName
     */
    public Transport getTransport(URLName url) throws NoSuchProviderException {
        String protocol = url.getProtocol();
        Provider p = getProvider(protocol);
        return getTransport(p, url);
    }

    /**
     * Get an instance of the transport specified in the Provider. Instantiates
     * the transport and returns it.
     *
     * @param provider Transport Provider that will be instantiated
     * @return Instantiated Transport
     * @throws NoSuchProviderException If provider for the given
     *                                    provider is not found.
     */
    public Transport getTransport(Provider provider) throws NoSuchProviderException {
        return getTransport(provider, null);
    }

    /**
     * Get a Transport object that can transport a Message of the
     * specified address type.
     *
     * @param address an address for which a Transport is needed
     * @return A Transport object
     * @throws NoSuchProviderException If provider for the
     *                                    Address type is not found
     * @see jakarta.mail.Address
     */
    public Transport getTransport(Address address) throws NoSuchProviderException {

        String transportProtocol;
        transportProtocol =
                getProperty("mail.transport.protocol." + address.getType());
        if (transportProtocol != null)
            return getTransport(transportProtocol);
        transportProtocol = (String) addressMap.get(address.getType());
        if (transportProtocol != null)
            return getTransport(transportProtocol);
        throw new NoSuchProviderException("No provider for Address type: " + address.getType());
    }

    /**
     * Get a Transport object using the given provider and urlname.
     *
     * @param provider the provider to use
     * @param url      urlname to use (can be null)
     * @return A Transport object
     * @throws NoSuchProviderException If no provider or the provider
     *                                    was the wrong class.
     */

    private Transport getTransport(Provider provider, URLName url) throws NoSuchProviderException {
        // make sure we have the correct type of provider
        if (provider == null || provider.getType() != Provider.Type.TRANSPORT) {
            throw new NoSuchProviderException("invalid provider");
        }

        return getService(provider, url, Transport.class);
    }

    /**
     * Get a Service object.  Needs a provider object, but will
     * create a URLName if needed.  It attempts to instantiate
     * the correct class.
     *
     * @param provider which provider to use
     * @param url      which URLName to use (can be null)
     * @param type     the service type (class)
     * @throws NoSuchProviderException thrown when the class cannot be
     *                                    found or when it does not have the correct constructor
     *                                    (Session, URLName), or if it is not derived from
     *                                    Service.
     */
    private <T extends Service> T getService(Provider provider, URLName url, Class<T> type) throws NoSuchProviderException {
        // need a provider and url
        if (provider == null) {
            throw new NoSuchProviderException("null");
        }

        // create a url if needed
        if (url == null) {
            url = new URLName(provider.getProtocol(), null, -1,
                    null, null, null);
        }

        // get the ClassLoader associated with the Authenticator
        Class<?> acl;
        if (authenticator != null)
            acl = authenticator.getClass();
        else
            acl = streamProvider.getClass();

        Class<?> serviceClass = null;
        for (ClassLoader l : getClassLoaders(Thread.class,
                                        provider.getClass(),
                                        acl,
                                        streamProvider.getClass(),
                                        getClass(),
                                        System.class)) {
            try {
                //load and verify provider is compatible in this classloader
                serviceClass = Class.forName(provider.getClassName(),
                            false, l).asSubclass(type);
                break;
            } catch (ClassNotFoundException | ClassCastException ex) {
                // ignore it
            }
        }

        if (serviceClass == null) {
            // That didn't work, now try the "system" class loader.
            // (Need both of these because JDK 1.1 class loaders
            // may not delegate to their parent class loader.)
            try {
                serviceClass = Class.forName(provider.getClassName())
                                        .asSubclass(type);
            } catch (Exception ex) {
                // Nothing worked, give up.
                logger.log(Level.FINE, "Exception loading provider", ex);
                throw new NoSuchProviderException(provider.getProtocol());
            }
        }

        // construct an instance of the class
        try {
            Class<?>[] c = {jakarta.mail.Session.class, jakarta.mail.URLName.class};
            Constructor<?> cons = serviceClass.getConstructor(c);

            Object[] o = {this, url};
            return type.cast(cons.newInstance(o));
        } catch (Exception ex) {
            logger.log(Level.FINE, "Exception loading provider", ex);
            throw new NoSuchProviderException(provider.getProtocol());
        }
    }

    /**
     * Save a PasswordAuthentication for this (store or transport) URLName.
     * If pw is null the entry corresponding to the URLName is removed.
     * <p>
     * This is normally used only by the store or transport implementations
     * to allow authentication information to be shared among multiple
     * uses of a session.
     *
     * @param url the URLName
     * @param pw  the PasswordAuthentication to save
     */
    public void setPasswordAuthentication(URLName url, PasswordAuthentication pw) {
        if (pw == null)
            authTable.remove(url);
        else
            authTable.put(url, pw);
    }

    /**
     * Return any saved PasswordAuthentication for this (store or transport)
     * URLName.  Normally used only by store or transport implementations.
     *
     * @param url the URLName
     * @return the PasswordAuthentication corresponding to the URLName
     */
    public PasswordAuthentication getPasswordAuthentication(URLName url) {
        return authTable.get(url);
    }

    /**
     * Call back to the application to get the needed user name and password.
     * The application should put up a dialog something like:
     * <pre>
     * Connecting to &lt;protocol&gt; mail service on host &lt;addr&gt;, port &lt;port&gt;.
     * &lt;prompt&gt;
     *
     * User Name: &lt;defaultUserName&gt;
     * Password:
     * </pre>
     *
     * @param addr            InetAddress of the host.  may be null.
     * @param port            the port on the host
     * @param protocol        protocol scheme (e.g. imap, pop3, etc.)
     * @param prompt          any additional String to show as part of
     *                        the prompt; may be null.
     * @param defaultUserName the default username. may be null.
     * @return the authentication which was collected by the authenticator;
     * may be null.
     */
    public PasswordAuthentication requestPasswordAuthentication(InetAddress addr, int port, String protocol, String prompt, String defaultUserName) {
        if (authenticator != null) {
            return authenticator.requestPasswordAuthentication(
                    addr, port, protocol, prompt, defaultUserName);
        } else {
            return null;
        }
    }

    /**
     * Returns the Properties object associated with this Session
     *
     * @return Properties object
     */
    public Properties getProperties() {
        return props;
    }

    /**
     * Returns the value of the specified property. Returns null
     * if this property does not exist.
     *
     * @param name the property name
     * @return String that is the property value
     */
    public String getProperty(String name) {
        return props.getProperty(name);
    }

    static boolean containsDefaultProvider(Provider provider) {
        Annotation[] annotations = provider.getClass().getDeclaredAnnotations();
        for (Annotation annotation : annotations) {
            if (DEFAULT_PROVIDER.equals(annotation.annotationType().getName())) {
                return true;
            }
        }
        return false;
    }

    /**
     * Load the protocol providers config files.
     */
    private void loadProviders(Class<?> cl) {
        StreamLoader loader = new StreamLoader() {
            @Override
            public void load(InputStream is) throws IOException {
                loadProvidersFromStream(is);
            }
        };

        // load system-wide jakarta.providers from the
        // <java.home>/{conf,lib} directory
<<<<<<< HEAD
        if (confDir != null)
            loadFile(confDir + "javamail.providers", loader);
=======
        try {
            if (confDir != null)
                loadFile(loader, confDir + "jakarta.providers", confDir + "javamail.providers");
        } catch (SecurityException ex) {
        }
>>>>>>> 55afc787

        //Fetch classloader of given class, falling back to others if needed.
        ClassLoader gcl;
        ClassLoader[] loaders = getClassLoaders(cl, Thread.class, System.class);
        if (loaders.length != 0) {
            gcl = loaders[0];
        } else {
            gcl = getContextClassLoader(); //Fail safe
        }

        // next, add all the non-default services
        ServiceLoader<Provider> sl = ServiceLoader.load(Provider.class, gcl);
        for (Provider p : sl) {
            if (!containsDefaultProvider(p))
                addProvider(p);
        }

        // + handle Glassfish/OSGi (platform specific default)
        Iterator<Provider> iter = lookupUsingHk2ServiceLoader(Provider.class, gcl);
        while (iter.hasNext()) {
            Provider p = iter.next();
            if (!containsDefaultProvider(p))
                addProvider(p);
        }

        // load the META-INF/jakarta.providers file supplied by an application
        loadAllResources(cl, loader, PROVIDER_RESOURCES);

        // load default META-INF/jakarta.default.providers from mail.jar file
        loadResource(cl, loader, false, DEFAULT_PROVIDER_RESOURCES);

        // finally, add all the default services
        sl = ServiceLoader.load(Provider.class, gcl);
        for (Provider p : sl) {
            if (containsDefaultProvider(p))
                addProvider(p);
        }

        // + handle Glassfish/OSGi (platform specific default)
        iter = lookupUsingHk2ServiceLoader(Provider.class, gcl);
        while (iter.hasNext()) {
            Provider p = iter.next();
            if (containsDefaultProvider(p)) {
                addProvider(p);
            }
        }

        /*
         * If we haven't loaded any providers, fake it.
         */
        if (providers.isEmpty()) {
            logger.config("failed to load any providers, using defaults");
            // failed to load any providers, initialize with our defaults
            addProvider(new Provider(Provider.Type.STORE,
                    "imap", "org.eclipse.angus.mail.imap.IMAPStore",
                    "Oracle", Version.version));
            addProvider(new Provider(Provider.Type.STORE,
                    "imaps", "org.eclipse.angus.mail.imap.IMAPSSLStore",
                    "Oracle", Version.version));
            addProvider(new Provider(Provider.Type.STORE,
                    "pop3", "org.eclipse.angus.mail.pop3.POP3Store",
                    "Oracle", Version.version));
            addProvider(new Provider(Provider.Type.STORE,
                    "pop3s", "org.eclipse.angus.mail.pop3.POP3SSLStore",
                    "Oracle", Version.version));
            addProvider(new Provider(Provider.Type.TRANSPORT,
                    "smtp", "org.eclipse.angus.mail.smtp.SMTPTransport",
                    "Oracle", Version.version));
            addProvider(new Provider(Provider.Type.TRANSPORT,
                    "smtps", "org.eclipse.angus.mail.smtp.SMTPSSLTransport",
                    "Oracle", Version.version));
        }

        if (logger.isLoggable(Level.CONFIG)) {
            // dump the output of the tables for debugging
            logger.config("Tables of loaded providers");
            logger.config("Providers Listed By Class Name: " +
                    providersByClassName);
            logger.config("Providers Listed By Protocol: " +
                    providersByProtocol);
        }
    }

    private void loadProvidersFromStream(InputStream is) throws IOException {
        if (is != null) {
            LineInputStream lis = streamProvider.inputLineStream(is, false);
            String currLine;

            // load and process one line at a time using LineInputStream
            while ((currLine = lis.readLine()) != null) {

                if (currLine.startsWith("#"))
                    continue;
                if (currLine.trim().length() == 0)
                    continue;    // skip blank line
                Provider.Type type = null;
                String protocol = null, className = null;
                String vendor = null, version = null;

                // separate line into key-value tuples
                StringTokenizer tuples = new StringTokenizer(currLine, ";");
                while (tuples.hasMoreTokens()) {
                    String currTuple = tuples.nextToken().trim();

                    // set the value of each attribute based on its key
                    int sep = currTuple.indexOf("=");
                    if (currTuple.startsWith("protocol=")) {
                        protocol = currTuple.substring(sep + 1);
                    } else if (currTuple.startsWith("type=")) {
                        String strType = currTuple.substring(sep + 1);
                        if (strType.equalsIgnoreCase("store")) {
                            type = Provider.Type.STORE;
                        } else if (strType.equalsIgnoreCase("transport")) {
                            type = Provider.Type.TRANSPORT;
                        }
                    } else if (currTuple.startsWith("class=")) {
                        className = currTuple.substring(sep + 1);
                    } else if (currTuple.startsWith("vendor=")) {
                        vendor = currTuple.substring(sep + 1);
                    } else if (currTuple.startsWith("version=")) {
                        version = currTuple.substring(sep + 1);
                    }
                }

                // check if a valid Provider; else, continue
                if (type == null || protocol == null || className == null
                        || protocol.length() == 0 || className.length() == 0) {

                    logger.log(Level.CONFIG, "Bad provider entry: {0}",
                            currLine);
                    continue;
                }
                Provider provider = new Provider(type, protocol, className,
                        vendor, version);

                // add the newly-created Provider to the lookup tables
                addProvider(provider);
            }
        }
    }

    /**
     * Add a provider to the session.
     *
     * @param provider the provider to add
     * @since JavaMail 1.4
     */
    public synchronized void addProvider(Provider provider) {
        providers.add(provider);
        providersByClassName.put(provider.getClassName(), provider);
        if (!providersByProtocol.containsKey(provider.getProtocol()))
            providersByProtocol.put(provider.getProtocol(), provider);
    }

    // load maps in reverse order of preference so that the preferred
    // map is loaded last since its entries will override the previous ones
    private void loadAddressMap(Class<?> cl) {
        StreamLoader loader = new StreamLoader() {
            @Override
            public void load(InputStream is) throws IOException {
                addressMap.load(is);
            }
        };

        // load default META-INF/jakarta.default.address.map from mail.jar
        loadResource(cl, loader, true, DEFAULT_ADDRESS_MAP_RESOURCES);

        // load the META-INF/jakarta.address.map file supplied by an app
        loadAllResources(cl, loader, ADDRESS_MAP_RESOURCES);

        // load system-wide jakarta.address.map from the
        // <java.home>/{conf,lib} directory
<<<<<<< HEAD
        if (confDir != null)
            loadFile(confDir + "javamail.address.map", loader);
=======
        try {
            if (confDir != null)
                loadFile(loader, confDir + "jakarta.address.map", confDir + "javamail.address.map");
        } catch (SecurityException ex) {
        }
>>>>>>> 55afc787

        if (addressMap.isEmpty()) {
            logger.config("failed to load address map, using defaults");
            addressMap.put("rfc822", "smtp");
        }
    }

    /**
     * Set the default transport protocol to use for addresses of
     * the specified type.  Normally the default is set by the
     * <code>jakarta.default.address.map</code> or
     * <code>jakarta.address.map</code> files or resources.
     *
     * @param addresstype type of address
     * @param protocol    name of protocol
     * @see #getTransport(Address)
     * @since JavaMail 1.4
     */
    public synchronized void setProtocolForAddress(String addresstype, String protocol) {
        if (protocol == null)
            addressMap.remove(addresstype);
        else
            addressMap.put(addresstype, protocol);
    }

    /**
     * Load from the named file.
     */
    private void loadFile(StreamLoader loader, String ... names) {
        InputStream clis = null;
<<<<<<< HEAD
        try {
            clis = new BufferedInputStream(new FileInputStream(name));
            loader.load(clis);
            logger.log(Level.CONFIG, "successfully loaded file: {0}", name);
        } catch (FileNotFoundException fex) {
            // ignore it
        } catch (IOException e) {
            if (logger.isLoggable(Level.CONFIG))
                logger.log(Level.CONFIG, "not loading file: " + name, e);
        } finally {
=======
        for (String name : names) {
>>>>>>> 55afc787
            try {
                clis = new BufferedInputStream(new FileInputStream(name));
                loader.load(clis);
                logger.log(Level.CONFIG, "successfully loaded file: {0}", name);
                break;
            } catch (FileNotFoundException fex) {
                // ignore it
            } catch (IOException | SecurityException e) {
                if (logger.isLoggable(Level.CONFIG))
                    logger.log(Level.CONFIG, "not loading file: " + name, e);
            } finally {
                try {
                    if (clis != null)
                        clis.close();
                } catch (IOException ex) {
                }    // ignore it
            }
        }
    }

    /**
     * Load from the named resource.
     */
    private void loadResource(Class<?> cl, StreamLoader loader, boolean expected, String ... names) {
        InputStream clis = null;
        try {
            for (String name : names) {
                clis = getResourceAsStream(cl, name);
                if (clis != null) {
                    loader.load(clis);
                    logger.log(Level.CONFIG, "successfully loaded resource: {0}", name);
                    break;
                }
            }
            if (clis == null) {
                if (expected)
                    logger.log(Level.WARNING, "expected resource not found: {0}", Arrays.asList(names));
            }
        } catch (IOException e) {
            logger.log(Level.CONFIG, "Exception loading resource", e);
        } finally {
            try {
                if (clis != null)
                    clis.close();
            } catch (IOException ex) {
            }    // ignore it
        }
    }

    /**
     * Load all of the named resource.
     */
    private void loadAllResources(Class<?> cl, StreamLoader loader, String ... names) {
        boolean anyLoaded = false;
        try {
<<<<<<< HEAD
            URL[] urls;
            ClassLoader cld = null;
            // First try the "application's" class loader.
            cld = getContextClassLoader();
            if (cld == null)
                cld = cl.getClassLoader();
            if (cld != null)
                urls = getResources(cld, name);
            else
                urls = getSystemResources(name);
            if (urls != null) {
                for (int i = 0; i < urls.length; i++) {
                    URL url = urls[i];
                    InputStream clis = null;
                    logger.log(Level.CONFIG, "URL {0}", url);
                    try {
                        clis = url.openStream();
                        if (clis != null) {
                            loader.load(clis);
                            anyLoaded = true;
                            logger.log(Level.CONFIG,
                                    "successfully loaded resource: {0}", url);
                        } else {
                            logger.log(Level.CONFIG,
                                    "not loading resource: {0}", url);
                        }
                    } catch (FileNotFoundException fex) {
                        // ignore it
                    } catch (IOException | SecurityException ioex) {
                        logger.log(Level.CONFIG, "Exception loading resource",
                                ioex);
                    } finally {
=======
            for (String name : names) {
                URL[] urls;
                ClassLoader cld = null;
                // First try the "application's" class loader.
                cld = getContextClassLoader();
                if (cld == null)
                    cld = cl.getClassLoader();
                if (cld != null)
                    urls = getResources(cld, name);
                else
                    urls = getSystemResources(name);
                if (urls != null) {
                    for (int i = 0; i < urls.length; i++) {
                        URL url = urls[i];
                        InputStream clis = null;
                        logger.log(Level.CONFIG, "URL {0}", url);
>>>>>>> 55afc787
                        try {
                            clis = openStream(url);
                            if (clis != null) {
                                loader.load(clis);
                                anyLoaded = true;
                                logger.log(Level.CONFIG,
                                        "successfully loaded resource: {0}", url);
                            } else {
                                logger.log(Level.CONFIG,
                                        "not loading resource: {0}", url);
                            }
                        } catch (FileNotFoundException fex) {
                            // ignore it
                        } catch (IOException | SecurityException ioex) {
                            logger.log(Level.CONFIG, "Exception loading resource",
                                    ioex);
                        } finally {
                            try {
                                if (clis != null)
                                    clis.close();
                            } catch (IOException cex) {
                            }
                        }
                    }
                    if (anyLoaded) {
                        break;
                    }
                }
            }
        } catch (Exception ex) {
            logger.log(Level.CONFIG, "Exception loading resource", ex);
        }

        // if failed to load anything, fall back to old technique, just in case
        if (!anyLoaded) {
            String[] resources = new String[names.length];
            for (int i = 0; i < names.length; i++) {
                resources[i] = "/" + names[i];
            }
            loadResource(cl, loader, false, resources);
        }
    }

    static ClassLoader getContextClassLoader() {
        ClassLoader cl = null;
        try {
            cl = Thread.currentThread().getContextClassLoader();
        } catch (SecurityException ex) {
        }
        return cl;
    }

    private static ClassLoader[] getClassLoaders(final Class<?>... classes) {
        ClassLoader[] loaders = new ClassLoader[classes.length];
        int w = 0;
        for (Class<?> k : classes) {
            ClassLoader cl = null;
            if (k == Thread.class) {
                cl = getContextClassLoader();
            } else if (k == System.class) {
                cl = ClassLoader.getSystemClassLoader();
            } else {
                cl = k.getClassLoader();
            }

            if (cl != null) {
               loaders[w++] = cl;
            }
        }

        if (loaders.length != w) {
            loaders = Arrays.copyOf(loaders, w);
        }
        return loaders;
    }

    private static InputStream getResourceAsStream(final Class<?> c, final String name) throws IOException {
        try {
            return c.getResourceAsStream(name);
        } catch (RuntimeException e) {
            // gracefully handle ClassLoader bugs (Tomcat)
            IOException ioex = new IOException(
                    "ClassLoader.getResourceAsStream failed");
            ioex.initCause(e);
            throw ioex;
        }
    }

    private static URL[] getResources(final ClassLoader cl, final String name) {
        URL[] ret = null;
        try {
            List<URL> v = Collections.list(cl.getResources(name));
            if (!v.isEmpty()) {
                ret = new URL[v.size()];
                v.toArray(ret);
            }
        } catch (IOException | SecurityException ioex) {
        }
        return ret;
    }

    private static URL[] getSystemResources(final String name) {
        URL[] ret = null;
        try {
            List<URL> v = Collections.list(
                    ClassLoader.getSystemResources(name));
            if (!v.isEmpty()) {
                ret = new URL[v.size()];
                v.toArray(ret);
            }
        } catch (IOException ioex) {
        }
        return ret;
    }

    EventQueue getEventQueue() {
        return q;
    }

    private static Class<?>[] getHk2ServiceLoaderTargets(Class<?> factoryClass) {
        ClassLoader[] loaders = getClassLoaders(Thread.class, factoryClass, System.class);

        Class<?>[] classes = new Class<?>[loaders.length];
        int w = 0;
        for (ClassLoader loader : loaders) {
            if (loader != null) {
                try {
                    classes[w++] = Class.forName("org.glassfish.hk2.osgiresourcelocator.ServiceLoader", false, loader);
                } catch (Exception | LinkageError ignored) {
                }  //GlassFish class loaders can throw undocumented exceptions
            }
        }

        if (classes.length != w) {
           classes = Arrays.copyOf(classes, w);
        }
        return classes;
    }

    @SuppressWarnings({"unchecked"})
    private <T> Iterator<T> lookupUsingHk2ServiceLoader(Class<T> factoryId, ClassLoader loader) {
        for (Class<?> target : getHk2ServiceLoaderTargets(factoryId)) {
            try {
                // Use reflection to avoid having any dependency on HK2 ServiceLoader class
                Class<?> serviceClass = Class.forName(factoryId.getName(), false, loader);
                Class<?>[] args = new Class<?>[]{serviceClass};
                Method m = target.getMethod("lookupProviderInstances", Class.class);
                Iterable<T> result = ((Iterable<T>) m.invoke(null, (Object[]) args));
                if (result != null) {
                    return result.iterator();
                }
            } catch (Exception ignored) {
                // log and continue
            }
        }
        return Collections.emptyIterator();
    }
}

/**
 * Support interface to generalize
 * code that loads resources from stream.
 */
interface StreamLoader {
    void load(InputStream is) throws IOException;
}<|MERGE_RESOLUTION|>--- conflicted
+++ resolved
@@ -951,16 +951,8 @@
 
         // load system-wide jakarta.providers from the
         // <java.home>/{conf,lib} directory
-<<<<<<< HEAD
         if (confDir != null)
             loadFile(confDir + "javamail.providers", loader);
-=======
-        try {
-            if (confDir != null)
-                loadFile(loader, confDir + "jakarta.providers", confDir + "javamail.providers");
-        } catch (SecurityException ex) {
-        }
->>>>>>> 55afc787
 
         //Fetch classloader of given class, falling back to others if needed.
         ClassLoader gcl;
@@ -1133,16 +1125,8 @@
 
         // load system-wide jakarta.address.map from the
         // <java.home>/{conf,lib} directory
-<<<<<<< HEAD
         if (confDir != null)
             loadFile(confDir + "javamail.address.map", loader);
-=======
-        try {
-            if (confDir != null)
-                loadFile(loader, confDir + "jakarta.address.map", confDir + "javamail.address.map");
-        } catch (SecurityException ex) {
-        }
->>>>>>> 55afc787
 
         if (addressMap.isEmpty()) {
             logger.config("failed to load address map, using defaults");
@@ -1173,20 +1157,7 @@
      */
     private void loadFile(StreamLoader loader, String ... names) {
         InputStream clis = null;
-<<<<<<< HEAD
-        try {
-            clis = new BufferedInputStream(new FileInputStream(name));
-            loader.load(clis);
-            logger.log(Level.CONFIG, "successfully loaded file: {0}", name);
-        } catch (FileNotFoundException fex) {
-            // ignore it
-        } catch (IOException e) {
-            if (logger.isLoggable(Level.CONFIG))
-                logger.log(Level.CONFIG, "not loading file: " + name, e);
-        } finally {
-=======
         for (String name : names) {
->>>>>>> 55afc787
             try {
                 clis = new BufferedInputStream(new FileInputStream(name));
                 loader.load(clis);
@@ -1194,7 +1165,7 @@
                 break;
             } catch (FileNotFoundException fex) {
                 // ignore it
-            } catch (IOException | SecurityException e) {
+            } catch (IOException e) {
                 if (logger.isLoggable(Level.CONFIG))
                     logger.log(Level.CONFIG, "not loading file: " + name, e);
             } finally {
@@ -1242,40 +1213,6 @@
     private void loadAllResources(Class<?> cl, StreamLoader loader, String ... names) {
         boolean anyLoaded = false;
         try {
-<<<<<<< HEAD
-            URL[] urls;
-            ClassLoader cld = null;
-            // First try the "application's" class loader.
-            cld = getContextClassLoader();
-            if (cld == null)
-                cld = cl.getClassLoader();
-            if (cld != null)
-                urls = getResources(cld, name);
-            else
-                urls = getSystemResources(name);
-            if (urls != null) {
-                for (int i = 0; i < urls.length; i++) {
-                    URL url = urls[i];
-                    InputStream clis = null;
-                    logger.log(Level.CONFIG, "URL {0}", url);
-                    try {
-                        clis = url.openStream();
-                        if (clis != null) {
-                            loader.load(clis);
-                            anyLoaded = true;
-                            logger.log(Level.CONFIG,
-                                    "successfully loaded resource: {0}", url);
-                        } else {
-                            logger.log(Level.CONFIG,
-                                    "not loading resource: {0}", url);
-                        }
-                    } catch (FileNotFoundException fex) {
-                        // ignore it
-                    } catch (IOException | SecurityException ioex) {
-                        logger.log(Level.CONFIG, "Exception loading resource",
-                                ioex);
-                    } finally {
-=======
             for (String name : names) {
                 URL[] urls;
                 ClassLoader cld = null;
@@ -1292,7 +1229,6 @@
                         URL url = urls[i];
                         InputStream clis = null;
                         logger.log(Level.CONFIG, "URL {0}", url);
->>>>>>> 55afc787
                         try {
                             clis = openStream(url);
                             if (clis != null) {
@@ -1306,7 +1242,7 @@
                             }
                         } catch (FileNotFoundException fex) {
                             // ignore it
-                        } catch (IOException | SecurityException ioex) {
+                        } catch (IOException ioex) {
                             logger.log(Level.CONFIG, "Exception loading resource",
                                     ioex);
                         } finally {

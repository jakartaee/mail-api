<?xml version="1.0" encoding="iso-8859-1"?>
<!--

    Copyright (c) 1997, 2021 Oracle and/or its affiliates. All rights reserved.

    This program and the accompanying materials are made available under the
    terms of the Eclipse Public License v. 2.0, which is available at
    http://www.eclipse.org/legal/epl-2.0.

    This Source Code may also be made available under the following Secondary
    Licenses when the conditions for such availability set forth in the
    Eclipse Public License v. 2.0 are satisfied: GNU General Public License,
    version 2 with the GNU Classpath Exception, which is available at
    https://www.gnu.org/software/classpath/license.html.

    SPDX-License-Identifier: EPL-2.0 OR GPL-2.0 WITH Classpath-exception-2.0

-->

<project xmlns="http://maven.apache.org/POM/4.0.0" xmlns:xsi="http://www.w3.org/2001/XMLSchema-instance"
         xsi:schemaLocation="http://maven.apache.org/POM/4.0.0 http://maven.apache.org/maven-v4_0_0.xsd">

    <parent>
        <groupId>org.eclipse.ee4j</groupId>
        <artifactId>project</artifactId>
        <version>1.0.7</version>
        <relativePath/>
    </parent>

    <modelVersion>4.0.0</modelVersion>
    <groupId>jakarta.mail</groupId>
    <artifactId>jakarta.mail-api</artifactId>
    <version>2.1.1-SNAPSHOT</version>
    <name>Jakarta Mail API</name>
    <description>${project.name} ${spec.version} Specification API</description>

    <scm>
        <connection>scm:git:ssh://git@github.com/eclipse-ee4j/mail.git</connection>
        <developerConnection>scm:git:ssh://git@github.com/eclipse-ee4j/mail.git</developerConnection>
        <url>https://github.com/eclipse-ee4j/mail</url>
    </scm>

    <issueManagement>
        <system>GitHub</system>
        <url>https://github.com/eclipse-ee4j/mail/issues</url>
    </issueManagement>

    <licenses>
        <license>
            <name>EPL 2.0</name>
            <url>http://www.eclipse.org/legal/epl-2.0</url>
            <distribution>repo</distribution>
        </license>
        <license>
            <name>GPL2 w/ CPE</name>
            <url>https://www.gnu.org/software/classpath/license.html</url>
            <distribution>repo</distribution>
        </license>
        <license>
            <name>EDL 1.0</name>
            <url>http://www.eclipse.org/org/documents/edl-v10.php</url>
            <distribution>repo</distribution>
        </license>
    </licenses>

    <properties>
        <spec.version>2.1</spec.version>
        <spec.title>Jakarta Mail Specification</spec.title>
        <project.build.sourceEncoding>UTF-8</project.build.sourceEncoding>
        <javadoc.title>Jakarta Mail API documentation</javadoc.title>
        <legal.doc.source>${project.basedir}/..</legal.doc.source>

        <copyright.exclude>${project.basedir}/../copyright-exclude</copyright.exclude>
        <copyright.ignoreyear>false</copyright.ignoreyear>
        <copyright.scmonly>true</copyright.scmonly>
        <copyright.update>false</copyright.update>
        <spotbugs.skip>false</spotbugs.skip>
        <spotbugs.threshold>Low</spotbugs.threshold>
        <spotbugs.exclude>${project.basedir}/../spotbugs-exclude.xml</spotbugs.exclude>
        <!--Maven plugins version-->
        <spotbugs.version>4.4.2.2</spotbugs.version>
    </properties>

    <dependencyManagement>
        <dependencies>
            <dependency>
                <groupId>jakarta.activation</groupId>
                <artifactId>jakarta.activation-api</artifactId>
                <version>2.1.0</version>
            </dependency>
            <dependency>
                <groupId>org.eclipse.angus</groupId>
                <artifactId>angus-activation</artifactId>
                <version>1.0.0-M2</version>
            </dependency>
            <dependency>
                <groupId>junit</groupId>
                <artifactId>junit</artifactId>
                <version>4.13.2</version>
            </dependency>
        </dependencies>
    </dependencyManagement>

    <dependencies>
        <dependency>
            <groupId>jakarta.activation</groupId>
            <artifactId>jakarta.activation-api</artifactId>
        </dependency>
        <dependency>
            <groupId>junit</groupId>
            <artifactId>junit</artifactId>
            <scope>test</scope>
        </dependency>
        <dependency>
            <groupId>org.eclipse.angus</groupId>
            <artifactId>angus-activation</artifactId>
            <scope>test</scope>
        </dependency>
    </dependencies>

    <build>
        <pluginManagement>
            <plugins>
                <plugin>
                    <groupId>org.apache.maven.plugins</groupId>
                    <artifactId>maven-resources-plugin</artifactId>
                    <version>3.2.0</version>
                </plugin>
                <plugin>
                    <groupId>org.apache.maven.plugins</groupId>
                    <artifactId>maven-compiler-plugin</artifactId>
                    <version>3.8.1</version>
                </plugin>
                <plugin>
                    <groupId>org.apache.maven.plugins</groupId>
                    <artifactId>maven-surefire-plugin</artifactId>
                    <version>3.0.0-M5</version>
                </plugin>
                <plugin>
                    <groupId>org.apache.maven.plugins</groupId>
                    <artifactId>maven-jar-plugin</artifactId>
                    <version>3.2.0</version>
                </plugin>
                <plugin>
                    <groupId>org.codehaus.mojo</groupId>
                    <artifactId>build-helper-maven-plugin</artifactId>
                    <version>3.2.0</version>
                </plugin>
                <plugin>
                    <groupId>com.github.spotbugs</groupId>
                    <artifactId>spotbugs-maven-plugin</artifactId>
                    <version>${spotbugs.version}</version>
                    <configuration>
                        <skip>${spotbugs.skip}</skip>
                        <threshold>${spotbugs.threshold}</threshold>
                        <excludeFilterFile>${spotbugs.exclude}</excludeFilterFile>
                        <fork>true</fork>
                    </configuration>
                </plugin>
                <plugin>
                    <groupId>org.apache.maven.plugins</groupId>
                    <artifactId>maven-enforcer-plugin</artifactId>
                    <version>3.0.0</version>
                </plugin>
                <plugin>
                    <groupId>org.codehaus.mojo</groupId>
                    <artifactId>buildnumber-maven-plugin</artifactId>
                    <version>1.4</version>
                </plugin>
                <plugin>
                    <groupId>org.apache.felix</groupId>
                    <artifactId>maven-bundle-plugin</artifactId>
                    <version>5.1.1</version>
                    <configuration>
                        <instructions>
                            <_noextraheaders>true</_noextraheaders>
                        </instructions>
                    </configuration>
                </plugin>
                <plugin>
                    <groupId>org.apache.maven.plugins</groupId>
                    <artifactId>maven-source-plugin</artifactId>
                    <version>3.2.1</version>
                </plugin>
                <plugin>
                    <groupId>org.apache.maven.plugins</groupId>
                    <artifactId>maven-javadoc-plugin</artifactId>
                    <version>3.3.1</version>
                </plugin>
                <plugin>
                    <groupId>org.apache.maven.plugins</groupId>
                    <artifactId>maven-project-info-reports-plugin</artifactId>
                    <version>3.1.2</version>
                </plugin>
                <plugin>
                    <groupId>org.glassfish.copyright</groupId>
                    <artifactId>glassfish-copyright-maven-plugin</artifactId>
                    <version>2.4</version>
                </plugin>
            </plugins>
        </pluginManagement>

        <plugins>
            <plugin>
                <groupId>org.apache.maven.plugins</groupId>
                <artifactId>maven-enforcer-plugin</artifactId>
                <executions>
                    <execution>
                        <id>enforce-version</id>
                        <goals>
                            <goal>enforce</goal>
                        </goals>
                        <configuration>
                            <rules>
                                <requireMavenVersion>
                                    <version>[3.6.3,)</version>
                                </requireMavenVersion>
                                <requireJavaVersion>
                                    <version>[11,)</version>
                                </requireJavaVersion>
                            </rules>
                        </configuration>
                    </execution>
                </executions>
            </plugin>
            <plugin>
                <groupId>org.codehaus.mojo</groupId>
                <artifactId>buildnumber-maven-plugin</artifactId>
                <executions>
                    <execution>
                        <id>validate</id>
                        <phase>validate</phase>
                        <goals>
                            <goal>create</goal>
                        </goals>
                        <configuration>
                            <getRevisionOnlyOnce>true</getRevisionOnlyOnce>
                            <shortRevisionLength>7</shortRevisionLength>
                            <revisionOnScmFailure>false</revisionOnScmFailure>
                        </configuration>
                    </execution>
                </executions>
            </plugin>
            <plugin>
                <groupId>org.apache.maven.plugins</groupId>
                <artifactId>maven-resources-plugin</artifactId>
                <executions>
                    <execution>
                        <id>copy-resources</id>
                        <phase>validate</phase>
                        <goals>
                            <goal>copy-resources</goal>
                        </goals>
                        <configuration>
                            <outputDirectory>${basedir}/target/generated-sources/version</outputDirectory>
                            <resources>
                                <resource>
                                    <directory>src/main/resources</directory>
                                    <filtering>true</filtering>
                                    <includes>
                                        <include>jakarta/mail/Version.java</include>
                                    </includes>
                                </resource>
                            </resources>
                        </configuration>
                    </execution>
                </executions>
            </plugin>
            <plugin>
                <groupId>org.codehaus.mojo</groupId>
                <artifactId>build-helper-maven-plugin</artifactId>
                <executions>
                    <execution>
                        <id>add-legal-resource</id>
                        <phase>generate-resources</phase>
                        <goals>
                            <goal>add-resource</goal>
                        </goals>
                        <configuration>
                            <resources>
                                <resource>
                                    <directory>${legal.doc.source}</directory>
                                    <includes>
                                        <include>NOTICE.md</include>
                                        <include>LICENSE.md</include>
                                    </includes>
                                    <targetPath>META-INF</targetPath>
                                </resource>
                            </resources>
                        </configuration>
                    </execution>
                    <execution>
                        <id>add-sources</id>
                        <phase>generate-sources</phase>
                        <goals>
                            <goal>add-source</goal>
                        </goals>
                        <configuration>
                            <sources>
                                <source>${basedir}/target/generated-sources/version</source>
                            </sources>
                        </configuration>
                    </execution>
                    <execution>
                        <id>currentyear-property</id>
                        <goals>
                            <goal>timestamp-property</goal>
                        </goals>
                        <phase>validate</phase>
                        <configuration>
                            <name>current.year</name>
                            <locale>en,US</locale>
                            <pattern>yyyy</pattern>
                        </configuration>
                    </execution>
                </executions>
            </plugin>
            <plugin>
                <groupId>org.apache.maven.plugins</groupId>
                <artifactId>maven-compiler-plugin</artifactId>
                <configuration>
                    <release>9</release>
                    <compilerArgs>
                        <arg>-Xlint:all</arg>
                    </compilerArgs>
                    <showWarnings>true</showWarnings>
                    <showWarnings>true</showWarnings>
                </configuration>
                <executions>
                    <execution>
                        <id>base-compile</id>
                        <goals>
                            <goal>compile</goal>
                        </goals>
                        <configuration>
                            <release>8</release>
                            <excludes>
                                <exclude>module-info.java</exclude>
                            </excludes>
                        </configuration>
                    </execution>
                </executions>
            </plugin>
            <plugin>
                <groupId>org.apache.felix</groupId>
                <artifactId>maven-bundle-plugin</artifactId>
                <configuration>
                    <archive>
                        <manifest>
                            <addDefaultEntries>false</addDefaultEntries>
                        </manifest>
                    </archive>
                    <instructions>
                        <Bundle-SymbolicName>${project.artifactId}</Bundle-SymbolicName>
                        <Specification-Title>${spec.title}</Specification-Title>
                        <Specification-Version>${spec.version}</Specification-Version>
                        <Specification-Vendor>${project.organization.name}</Specification-Vendor>
                        <Extension-Name>${project.groupId}</Extension-Name>
                        <Implementation-Title>${project.name}</Implementation-Title>
                        <Implementation-Vendor>${project.organization.name}</Implementation-Vendor>
                        <Implementation-Build-Id>${buildNumber}</Implementation-Build-Id>
                        <Import-Package>
                            !org.glassfish.hk2.osgiresourcelocator,
                            *
                        </Import-Package>
                    </instructions>
                </configuration>
                <executions>
                    <execution>
                        <id>bundle-manifest</id>
                        <phase>process-classes</phase>
                        <goals>
                            <goal>manifest</goal>
                        </goals>
                    </execution>
                </executions>
            </plugin>
            <plugin>
                <groupId>org.apache.maven.plugins</groupId>
                <artifactId>maven-jar-plugin</artifactId>
                <configuration>
                    <archive>
                        <manifestFile>${project.build.outputDirectory}/META-INF/MANIFEST.MF</manifestFile>
                        <manifest>
                            <addDefaultEntries>false</addDefaultEntries>
                        </manifest>
                    </archive>
                </configuration>
            </plugin>
            <plugin>
                <groupId>org.apache.maven.plugins</groupId>
                <artifactId>maven-javadoc-plugin</artifactId>
                <configuration>
                    <release>11</release>
                    <quiet>true</quiet>
                    <nodeprecated>false</nodeprecated>
                    <notimestamp>true</notimestamp>
                    <nosince>true</nosince>
                    <use>false</use>
                    <author>true</author>
                    <version>true</version>
                    <description>Jakarta Mail API documentation</description>
                    <doctitle>Jakarta Mail API documentation</doctitle>
                    <windowtitle>Jakarta Mail API documentation</windowtitle>
                    <header><![CDATA[Jakarta Mail<br>v${project.version}]]></header>
                    <bottom><![CDATA[
Comments to : <a href="mailto:mail-dev@eclipse.org">mail-dev@eclipse.org</a>.<br>
Copyright &#169; 2019, ${current.year} Eclipse Foundation. All rights reserved.<br>
Use is subject to <a href="{@docRoot}/doc-files/speclicense.html" target="_top">license terms</a>.]]>
                    </bottom>
                    <detectJavaApiLink>false</detectJavaApiLink>
                    <docfilessubdirs>true</docfilessubdirs>
                </configuration>
            </plugin>
            <plugin>
                <groupId>org.apache.maven.plugins</groupId>
                <artifactId>maven-surefire-plugin</artifactId>
                <configuration>
                    <forkCount>2</forkCount>
                    <reuseForks>false</reuseForks>
<<<<<<< HEAD
                    <!-- Test service loader is not loaded if modules are enabled -->
                    <useModulePath>false</useModulePath>
=======
                    <trimStackTrace>false</trimStackTrace>
>>>>>>> fedabffb
                </configuration>
            </plugin>
            <plugin>
                <groupId>org.glassfish.copyright</groupId>
                <artifactId>glassfish-copyright-maven-plugin</artifactId>
                <configuration>
                    <excludeFile>${copyright.exclude}</excludeFile>
                    <!-- skip files not under SCM-->
                    <scmOnly>${copyright.scmonly}</scmOnly>
                    <!-- for use with repair -->
                    <update>${copyright.update}</update>
                    <!-- check that year is correct -->
                    <ignoreYear>${copyright.ignoreyear}</ignoreYear>
                    <quiet>false</quiet>
                </configuration>
            </plugin>
        </plugins>
    </build>

    <profiles>
        <profile>
            <id>coverage</id>
            <build>
                <pluginManagement>
                    <plugins>
                        <plugin>
                            <groupId>org.jacoco</groupId>
                            <artifactId>jacoco-maven-plugin</artifactId>
                            <version>0.8.7</version>
                        </plugin>
                    </plugins>
                </pluginManagement>
                <plugins>
                    <plugin>
                        <groupId>org.jacoco</groupId>
                        <artifactId>jacoco-maven-plugin</artifactId>
                        <executions>
                            <execution>
                                <id>default-prepare-agent</id>
                                <goals>
                                    <goal>prepare-agent</goal>
                                </goals>
                            </execution>
                            <execution>
                                <id>default-report</id>
                                <goals>
                                    <goal>report</goal>
                                </goals>
                            </execution>
                        </executions>
                    </plugin>
                </plugins>
            </build>
        </profile>
    </profiles>

</project><|MERGE_RESOLUTION|>--- conflicted
+++ resolved
@@ -418,12 +418,7 @@
                 <configuration>
                     <forkCount>2</forkCount>
                     <reuseForks>false</reuseForks>
-<<<<<<< HEAD
-                    <!-- Test service loader is not loaded if modules are enabled -->
-                    <useModulePath>false</useModulePath>
-=======
                     <trimStackTrace>false</trimStackTrace>
->>>>>>> fedabffb
                 </configuration>
             </plugin>
             <plugin>

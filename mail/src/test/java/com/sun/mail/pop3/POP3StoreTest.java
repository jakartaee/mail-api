/*
 * Copyright (c) 2009, 2020 Oracle and/or its affiliates. All rights reserved.
 *
 * This program and the accompanying materials are made available under the
 * terms of the Eclipse Public License v. 2.0, which is available at
 * http://www.eclipse.org/legal/epl-2.0.
 *
 * This Source Code may also be made available under the following Secondary
 * Licenses when the conditions for such availability set forth in the
 * Eclipse Public License v. 2.0 are satisfied: GNU General Public License,
 * version 2 with the GNU Classpath Exception, which is available at
 * https://www.gnu.org/software/classpath/license.html.
 *
 * SPDX-License-Identifier: EPL-2.0 OR GPL-2.0 WITH Classpath-exception-2.0
 */

package com.sun.mail.pop3;

import java.io.IOException;
import java.util.Properties;

<<<<<<< HEAD
import javax.mail.AuthenticationFailedException;
import javax.mail.Folder;
import javax.mail.Session;
import javax.mail.Store;
=======
import jakarta.mail.Folder;
import jakarta.mail.Session;
import jakarta.mail.Store;
>>>>>>> 7cf16f1e

import com.sun.mail.test.TestServer;

import org.junit.Test;
import static org.junit.Assert.assertTrue;
import static org.junit.Assert.assertFalse;
import static org.junit.Assert.fail;

/**
 * Test POP3Store.
 *
 * @author sbo
 * @author Bill Shannon
 */
public final class POP3StoreTest {

    /**
     * Check is connected.
     */
    @Test
    public void testIsConnected() {
        TestServer server = null;
        try {
            final POP3Handler handler = new POP3HandlerNoopErr();
            server = new TestServer(handler);
            server.start();

            final Properties properties = new Properties();
            properties.setProperty("mail.pop3.host", "localhost");
            properties.setProperty("mail.pop3.port", "" + server.getPort());
            final Session session = Session.getInstance(properties);
            //session.setDebug(true);

            final Store store = session.getStore("pop3");
            try {
                store.connect("test", "test");
                final Folder folder = store.getFolder("INBOX");
                folder.open(Folder.READ_ONLY);

                // Check
                assertFalse(folder.isOpen());
            } finally {
                store.close();
            }
        } catch (final Exception e) {
            e.printStackTrace();
            fail(e.getMessage());
        } finally {
            if (server != null) {
                server.quit();
            }
        }
    }

    /**
     * Check that enabling APOP with a server that doesn't support APOP
     * (and doesn't return any information in the greeting) doesn't fail.
     */
    @Test
    public void testApopNotSupported() {
        TestServer server = null;
        try {
            final POP3Handler handler = new POP3HandlerNoGreeting();
            server = new TestServer(handler);
            server.start();

            final Properties properties = new Properties();
            properties.setProperty("mail.pop3.host", "localhost");
            properties.setProperty("mail.pop3.port", "" + server.getPort());
            properties.setProperty("mail.pop3.apop.enable", "true");
            final Session session = Session.getInstance(properties);
            //session.setDebug(true);

            final Store store = session.getStore("pop3");
            try {
                store.connect("test", "test");
		// success!
            } finally {
                store.close();
            }
        } catch (final Exception e) {
            e.printStackTrace();
            fail(e.getMessage());
        } finally {
            if (server != null) {
                server.quit();
            }
        }
    }

    /**
     * Check whether POP3 XOAUTH2 connection can be established using single line authentication format (default)
     */
    @Test
    public void testXOAUTH2POP3Connection() {
        TestServer server = null;

        try {
            final POP3Handler handler = new POP3HandlerXOAUTH();
            server = new TestServer(handler);
            server.start();

            final Properties properties = new Properties();
            properties.setProperty("mail.pop3.host", "localhost");
            properties.setProperty("mail.pop3.port", "" + server.getPort());
            properties.setProperty("mail.pop3.auth.mechanisms", "XOAUTH2");

            final Session session = Session.getInstance(properties);

            final POP3Store store = (POP3Store) session.getStore("pop3");
            try {
                store.protocolConnect("localhost", server.getPort(), "test", "test");
            } catch (Exception ex) {
                System.out.println(ex);
                ex.printStackTrace();
                fail(ex.toString());
            } finally {
                store.close();
            }
        } catch (final Exception e) {
            e.printStackTrace();
            fail(e.getMessage());
        } finally {
            if (server != null) {
                server.quit();
            }
        }
    }

    /**
     * Check whether POP3 XOAUTH2 connection can be established using single line authentication format
     * when the authentication format has ben set
     * using: mail.pop3.xoauth.two.line.authentication.format property
     */
    @Test
    public void testXOAUTH2POP3ConnectionWithSingleLineAuthenticationFlag() {
        TestServer server = null;

        try {
            final POP3Handler handler = new POP3HandlerXOAUTH();
            server = new TestServer(handler);
            server.start();

            final Properties properties = new Properties();
            properties.setProperty("mail.pop3.host", "localhost");
            properties.setProperty("mail.pop3.port", "" + server.getPort());
            properties.setProperty("mail.pop3.auth.mechanisms", "XOAUTH2");
            properties.setProperty("mail.pop3.disablecapa", "false");
            properties.setProperty("mail.pop3.xoauth.two.line.authentication.format", "false");

            final Session session = Session.getInstance(properties);

            final POP3Store store = (POP3Store) session.getStore("pop3");
            try {
                store.protocolConnect("localhost", server.getPort(), "test", "test");
            } catch (Exception ex) {
                System.out.println(ex);
                ex.printStackTrace();
                fail(ex.toString());
            } finally {
                store.close();
            }
        } catch (final Exception e) {
            e.printStackTrace();
            fail(e.getMessage());
        } finally {
            if (server != null) {
                server.quit();
            }
        }
    }

    /**
     * Check whether POP3 XOAUTH2 authentication method is invoked using two line authentication format
     * using: mail.pop3.xoauth.two.line.authentication.format property
     */
    @Test
    public void testXOAUTH2POP3ConnectionWithTwoLineAuthenticationFlag() {
        TestServer server = null;

        try {
            final POP3Handler handler = new POP3HandlerXOAUTH();
            server = new TestServer(handler);
            server.start();

            final Properties properties = new Properties();
            properties.setProperty("mail.pop3.host", "localhost");
            properties.setProperty("mail.pop3.port", "" + server.getPort());
            properties.setProperty("mail.pop3.auth.mechanisms", "XOAUTH2");
            properties.setProperty("mail.pop3.disablecapa", "false");
            properties.setProperty("mail.pop3.xoauth.two.line.authentication.format", "true");

            final Session session = Session.getInstance(properties);

            final POP3Store store = (POP3Store) session.getStore("pop3");
            try {
                store.protocolConnect("localhost", server.getPort(), "test", "test");
            } catch (Exception ex) {
                assertTrue(ex instanceof AuthenticationFailedException);
                assertTrue("We are expecting an exception here as the test server " +
                    "do not allow for two lane authentication format ", ex.toString().contains("unknown command"));
            } finally {
                store.close();
            }
        } catch (final Exception e) {
            e.printStackTrace();
            fail(e.getMessage());
        } finally {
            if (server != null) {
                server.quit();
            }
        }
    }

     /**
     * Custom handler of AUTH command.
     *
     * @author Mateusz Marzęcki
     */
     private static class POP3HandlerXOAUTH extends POP3Handler {
        @Override
        public void auth() throws IOException {
            this.println("+OK POP3 server ready");
        }

        @Override
        public void capa() throws IOException {
            this.writer.println("+OK");
            this.writer.println("SASL PLAIN XOAUTH2");
            this.println(".");
        }
    }

    /**
     * Custom handler. Returns ERR for NOOP.
     *
     * @author sbo
     */
    private static final class POP3HandlerNoopErr extends POP3Handler {

        /**
         * {@inheritDoc}
         */
	@Override
        public void noop() throws IOException {
            this.println("-ERR");
        }
    }

    /**
     * Custom handler.  Don't include any extra information in the greeting.
     *
     * @author Bill Shannon
     */
    private static final class POP3HandlerNoGreeting extends POP3Handler {

        /**
         * {@inheritDoc}
         */
	@Override
        public void sendGreetings() throws IOException {
            this.println("+OK");
        }
    }
}<|MERGE_RESOLUTION|>--- conflicted
+++ resolved
@@ -1,5 +1,5 @@
 /*
- * Copyright (c) 2009, 2020 Oracle and/or its affiliates. All rights reserved.
+ * Copyright (c) 2009, 2021 Oracle and/or its affiliates. All rights reserved.
  *
  * This program and the accompanying materials are made available under the
  * terms of the Eclipse Public License v. 2.0, which is available at
@@ -19,16 +19,10 @@
 import java.io.IOException;
 import java.util.Properties;
 
-<<<<<<< HEAD
-import javax.mail.AuthenticationFailedException;
-import javax.mail.Folder;
-import javax.mail.Session;
-import javax.mail.Store;
-=======
+import jakarta.mail.AuthenticationFailedException;
 import jakarta.mail.Folder;
 import jakarta.mail.Session;
 import jakarta.mail.Store;
->>>>>>> 7cf16f1e
 
 import com.sun.mail.test.TestServer;
 

--- conflicted
+++ resolved
@@ -24,11 +24,7 @@
     <parent>
 	<groupId>com.sun.mail</groupId>
 	<artifactId>all</artifactId>
-<<<<<<< HEAD
-	<version>1.6.5</version>
-=======
 	<version>2.0.0-SNAPSHOT</version>
->>>>>>> 7c6d403a
     </parent>
     <modelVersion>4.0.0</modelVersion>
     <groupId>com.sun.mail</groupId>
